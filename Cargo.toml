--- conflicted
+++ resolved
@@ -95,6 +95,7 @@
     "validator_client/validator_metrics",
     "validator_client/validator_services",
     "validator_client/validator_store",
+    
 
     "validator_manager",
 
@@ -102,6 +103,9 @@
     
     "safestake_crypto", 
     "common/dvf_utils",
+
+    "validator_client/safestake_operator",
+    "validator_client/safestake_service",
 ]
 resolver = "2"
 
@@ -274,16 +278,13 @@
 validator_metrics = { path = "validator_client/validator_metrics" }
 validator_store= { path = "validator_client/validator_store" }
 warp_utils = { path = "common/warp_utils" }
-<<<<<<< HEAD
-
+xdelta3 = { git = "http://github.com/sigp/xdelta3-rs", rev = "50d63cdf1878e5cf3538e9aae5eed34a22c64e4a" }
+zstd = "0.13"
+
+safestake_service = { path = "validator_client/safestake_service" }
+safestake_operator = { path = "validator_client/safestake_operator" }
 safestake_crypto = { path = "safestake_crypto" }
 dvf_utils = { path = "common/dvf_utils" }
-[patch.crates-io]
-quick-protobuf = { git = "https://github.com/sigp/quick-protobuf.git", rev = "681f413312404ab6e51f0b46f39b0075c6f4ebfd" }
-=======
-xdelta3 = { git = "http://github.com/sigp/xdelta3-rs", rev = "50d63cdf1878e5cf3538e9aae5eed34a22c64e4a" }
-zstd = "0.13"
->>>>>>> c042dc14
 
 [profile.maxperf]
 inherits = "release"
