use crate::checkpoint::CheckPoint;
use crate::errors::{BeaconChainError as Error, BlockProductionError};
use crate::fork_choice::{Error as ForkChoiceError, ForkChoice};
use crate::iter::{ReverseBlockRootIterator, ReverseStateRootIterator};
use crate::metrics::Metrics;
use crate::persisted_beacon_chain::{PersistedBeaconChain, BEACON_CHAIN_DB_KEY};
use lmd_ghost::LmdGhost;
use log::trace;
use operation_pool::DepositInsertStatus;
use operation_pool::{OperationPool, PersistedOperationPool};
use parking_lot::{RwLock, RwLockReadGuard};
use slog::{error, info, warn, Logger};
use slot_clock::SlotClock;
use state_processing::per_block_processing::{
    errors::{
        AttestationValidationError, AttesterSlashingValidationError, DepositValidationError,
        ExitValidationError, ProposerSlashingValidationError, TransferValidationError,
    },
    verify_attestation_for_state, VerifySignatures,
};
use state_processing::{
    per_block_processing, per_block_processing_without_verifying_block_signature,
    per_slot_processing, BlockProcessingError,
};
use std::sync::Arc;
use store::iter::{BlockRootsIterator, StateRootsIterator};
use store::{Error as DBError, Store};
use tree_hash::TreeHash;
use types::*;

// Text included in blocks.
// Must be 32-bytes or panic.
//
//                          |-------must be this long------|
pub const GRAFFITI: &str = "sigp/lighthouse-0.0.0-prerelease";

#[derive(Debug, PartialEq)]
pub enum BlockProcessingOutcome {
    /// Block was valid and imported into the block graph.
    Processed { block_root: Hash256 },
    /// The blocks parent_root is unknown.
    ParentUnknown { parent: Hash256 },
    /// The block slot is greater than the present slot.
    FutureSlot {
        present_slot: Slot,
        block_slot: Slot,
    },
    /// The block state_root does not match the generated state.
    StateRootMismatch,
    /// The block was a genesis block, these blocks cannot be re-imported.
    GenesisBlock,
    /// The slot is finalized, no need to import.
    FinalizedSlot,
    /// Block is already known, no need to re-import.
    BlockIsAlreadyKnown,
    /// The block could not be applied to the state, it is invalid.
    PerBlockProcessingError(BlockProcessingError),
}

#[derive(Debug, PartialEq)]
pub enum AttestationProcessingOutcome {
    Processed,
    UnknownHeadBlock { beacon_block_root: Hash256 },
    Invalid(AttestationValidationError),
}

pub trait BeaconChainTypes {
    type Store: store::Store;
    type SlotClock: slot_clock::SlotClock;
    type LmdGhost: LmdGhost<Self::Store, Self::EthSpec>;
    type EthSpec: types::EthSpec;
}

/// Represents the "Beacon Chain" component of Ethereum 2.0. Allows import of blocks and block
/// operations and chooses a canonical head.
pub struct BeaconChain<T: BeaconChainTypes> {
    pub spec: ChainSpec,
    /// Persistent storage for blocks, states, etc. Typically an on-disk store, such as LevelDB.
    pub store: Arc<T::Store>,
    /// Reports the current slot, typically based upon the system clock.
    pub slot_clock: T::SlotClock,
    /// Stores all operations (e.g., `Attestation`, `Deposit`, etc) that are candidates for
    /// inclusion in a block.
    pub op_pool: OperationPool<T::EthSpec>,
    /// Stores a "snapshot" of the chain at the time the head-of-the-chain block was received.
    canonical_head: RwLock<CheckPoint<T::EthSpec>>,
    /// The same state from `self.canonical_head`, but updated at the start of each slot with a
    /// skip slot if no block is received. This is effectively a cache that avoids repeating calls
    /// to `per_slot_processing`.
    state: RwLock<BeaconState<T::EthSpec>>,
    /// The root of the genesis block.
    pub genesis_block_root: Hash256,
    /// A state-machine that is updated with information from the network and chooses a canonical
    /// head block.
    pub fork_choice: ForkChoice<T>,
    /// Stores metrics about this `BeaconChain`.
    pub metrics: Metrics,
    /// Logging to CLI, etc.
    log: Logger,
}

impl<T: BeaconChainTypes> BeaconChain<T> {
    /// Instantiate a new Beacon Chain, from genesis.
    pub fn from_genesis(
        store: Arc<T::Store>,
        slot_clock: T::SlotClock,
        mut genesis_state: BeaconState<T::EthSpec>,
        mut genesis_block: BeaconBlock<T::EthSpec>,
        spec: ChainSpec,
        log: Logger,
    ) -> Result<Self, Error> {
        genesis_state.build_all_caches(&spec)?;

        let genesis_state_root = genesis_state.canonical_root();
        store.put(&genesis_state_root, &genesis_state)?;

        genesis_block.state_root = genesis_state_root;

        let genesis_block_root = genesis_block.block_header().canonical_root();
        store.put(&genesis_block_root, &genesis_block)?;

        // Also store the genesis block under the `ZERO_HASH` key.
        let genesis_block_root = genesis_block.canonical_root();
        store.put(&Hash256::zero(), &genesis_block)?;

        let canonical_head = RwLock::new(CheckPoint::new(
            genesis_block.clone(),
            genesis_block_root,
            genesis_state.clone(),
            genesis_state_root,
        ));

        info!(log, "BeaconChain init";
              "genesis_validator_count" => genesis_state.validators.len(),
              "genesis_state_root" => format!("{}", genesis_state_root),
              "genesis_block_root" => format!("{}", genesis_block_root),
        );

        Ok(Self {
            spec,
            slot_clock,
            op_pool: OperationPool::new(),
            state: RwLock::new(genesis_state),
            canonical_head,
            genesis_block_root,
            fork_choice: ForkChoice::new(store.clone(), &genesis_block, genesis_block_root),
            metrics: Metrics::new()?,
            store,
            log,
        })
    }

    /// Attempt to load an existing instance from the given `store`.
    pub fn from_store(
        store: Arc<T::Store>,
        spec: ChainSpec,
        log: Logger,
    ) -> Result<Option<BeaconChain<T>>, Error> {
        let key = Hash256::from_slice(&BEACON_CHAIN_DB_KEY.as_bytes());
        let p: PersistedBeaconChain<T> = match store.get(&key) {
            Err(e) => return Err(e.into()),
            Ok(None) => return Ok(None),
            Ok(Some(p)) => p,
        };

        let slot_clock = T::SlotClock::new(
            spec.genesis_slot,
            p.state.genesis_time,
            spec.seconds_per_slot,
        );

        let last_finalized_root = p.canonical_head.beacon_state.finalized_checkpoint.root;
        let last_finalized_block = &p.canonical_head.beacon_block;

        let op_pool = p.op_pool.into_operation_pool(&p.state, &spec);

        Ok(Some(BeaconChain {
            spec,
            slot_clock,
            fork_choice: ForkChoice::new(store.clone(), last_finalized_block, last_finalized_root),
            op_pool,
            canonical_head: RwLock::new(p.canonical_head),
            state: RwLock::new(p.state),
            genesis_block_root: p.genesis_block_root,
            metrics: Metrics::new()?,
            store,
            log,
        }))
    }

    /// Attempt to save this instance to `self.store`.
    pub fn persist(&self) -> Result<(), Error> {
        let p: PersistedBeaconChain<T> = PersistedBeaconChain {
            canonical_head: self.canonical_head.read().clone(),
            op_pool: PersistedOperationPool::from_operation_pool(&self.op_pool),
            genesis_block_root: self.genesis_block_root,
            state: self.state.read().clone(),
        };

        let key = Hash256::from_slice(&BEACON_CHAIN_DB_KEY.as_bytes());
        self.store.put(&key, &p)?;

        Ok(())
    }

    /// Returns the beacon block body for each beacon block root in `roots`.
    ///
    /// Fails if any root in `roots` does not have a corresponding block.
    pub fn get_block_bodies(
        &self,
        roots: &[Hash256],
    ) -> Result<Vec<BeaconBlockBody<T::EthSpec>>, Error> {
        let bodies: Result<Vec<_>, _> = roots
            .iter()
            .map(|root| match self.get_block(root)? {
                Some(block) => Ok(block.body),
                None => Err(Error::DBInconsistent(format!("Missing block: {}", root))),
            })
            .collect();

        Ok(bodies?)
    }

    /// Returns the beacon block header for each beacon block root in `roots`.
    ///
    /// Fails if any root in `roots` does not have a corresponding block.
    pub fn get_block_headers(&self, roots: &[Hash256]) -> Result<Vec<BeaconBlockHeader>, Error> {
        let headers: Result<Vec<BeaconBlockHeader>, _> = roots
            .iter()
            .map(|root| match self.get_block(root)? {
                Some(block) => Ok(block.block_header()),
                None => Err(Error::DBInconsistent("Missing block".into())),
            })
            .collect();

        Ok(headers?)
    }

<<<<<<< HEAD
    /// Iterates through all the `BeaconBlock` roots and slots, first returning
    /// `self.head().beacon_block` then all prior blocks until either genesis or if the database
    /// fails to return a prior block.
    ///
    /// Returns duplicate roots for skip-slots.
    ///
    /// Iterator returns `(Hash256, Slot)`.
    ///
    /// ## Note
    ///
    /// Because this iterator starts at the `head` of the chain (viz., the best block), the first slot
    /// returned may be earlier than the wall-clock slot.
    pub fn rev_iter_block_roots(&self) -> ReverseBlockRootIterator<T::EthSpec, T::Store> {
=======
    /// Iterates across all `(block_root, slot)` pairs from the head of the chain (inclusive) to
    /// the earliest reachable ancestor (may or may not be genesis).
    ///
    /// ## Notes
    ///
    /// `slot` always decreases by `1`.
    /// - Skipped slots contain the root of the closest prior
    ///     non-skipped slot (identical to the way they are stored in `state.block_roots`) .
    /// - Iterator returns `(Hash256, Slot)`.
    /// - As this iterator starts at the `head` of the chain (viz., the best block), the first slot
    ///     returned may be earlier than the wall-clock slot.
    pub fn rev_iter_block_roots(
        &self,
        slot: Slot,
    ) -> ReverseBlockRootIterator<T::EthSpec, T::Store> {
>>>>>>> 3a1f56a4
        let state = &self.head().beacon_state;
        let block_root = self.head().beacon_block_root;
        let block_slot = state.slot;

<<<<<<< HEAD
        let iter = BlockRootsIterator::owned(self.store.clone(), state.clone());
=======
        let iter = BlockRootsIterator::owned(self.store.clone(), state.clone(), slot);
>>>>>>> 3a1f56a4

        ReverseBlockRootIterator::new((block_root, block_slot), iter)
    }

<<<<<<< HEAD
    /// Iterates through all the `BeaconState` roots and slots, first returning
    /// `self.head().beacon_state` then all prior states until either genesis or if the database
    /// fails to return a prior state.
    ///
    /// Iterator returns `(Hash256, Slot)`.
    ///
    /// ## Note
    ///
    /// Because this iterator starts at the `head` of the chain (viz., the best block), the first slot
    /// returned may be earlier than the wall-clock slot.
    pub fn rev_iter_state_roots(&self) -> ReverseStateRootIterator<T::EthSpec, T::Store> {
=======
    /// Iterates across all `(state_root, slot)` pairs from the head of the chain (inclusive) to
    /// the earliest reachable ancestor (may or may not be genesis).
    ///
    /// ## Notes
    ///
    /// `slot` always decreases by `1`.
    /// - Iterator returns `(Hash256, Slot)`.
    /// - As this iterator starts at the `head` of the chain (viz., the best block), the first slot
    ///     returned may be earlier than the wall-clock slot.
    pub fn rev_iter_state_roots(
        &self,
        slot: Slot,
    ) -> ReverseStateRootIterator<T::EthSpec, T::Store> {
>>>>>>> 3a1f56a4
        let state = &self.head().beacon_state;
        let state_root = self.head().beacon_state_root;
        let state_slot = state.slot;

<<<<<<< HEAD
        let iter = StateRootsIterator::owned(self.store.clone(), state.clone());
=======
        let iter = StateRootsIterator::owned(self.store.clone(), state.clone(), slot);
>>>>>>> 3a1f56a4

        ReverseStateRootIterator::new((state_root, state_slot), iter)
    }

    /// Returns the block at the given root, if any.
    ///
    /// ## Errors
    ///
    /// May return a database error.
    pub fn get_block(
        &self,
        block_root: &Hash256,
    ) -> Result<Option<BeaconBlock<T::EthSpec>>, Error> {
        Ok(self.store.get(block_root)?)
    }

    /// Returns a read-lock guarded `BeaconState` which is the `canonical_head` that has been
    /// updated to match the current slot clock.
    pub fn speculative_state(&self) -> Result<RwLockReadGuard<BeaconState<T::EthSpec>>, Error> {
<<<<<<< HEAD
        // TODO: ensure the state has done a catch-up.

=======
>>>>>>> 3a1f56a4
        Ok(self.state.read())
    }

    /// Returns a read-lock guarded `CheckPoint` struct for reading the head (as chosen by the
    /// fork-choice rule).
    ///
    /// It is important to note that the `beacon_state` returned may not match the present slot. It
    /// is the state as it was when the head block was received, which could be some slots prior to
    /// now.
    pub fn head(&self) -> RwLockReadGuard<CheckPoint<T::EthSpec>> {
        self.canonical_head.read()
    }

    /// Returns the slot of the highest block in the canonical chain.
    pub fn best_slot(&self) -> Slot {
        self.canonical_head.read().beacon_block.slot
    }

    /// Ensures the current canonical `BeaconState` has been transitioned to match the `slot_clock`.
    pub fn catchup_state(&self) -> Result<(), Error> {
        let spec = &self.spec;

        let present_slot = match self.slot_clock.present_slot() {
            Ok(Some(slot)) => slot,
            _ => return Err(Error::UnableToReadSlot),
        };

        if self.state.read().slot < present_slot {
            let mut state = self.state.write();

            // If required, transition the new state to the present slot.
            for _ in state.slot.as_u64()..present_slot.as_u64() {
                // Ensure the next epoch state caches are built in case of an epoch transition.
                state.build_committee_cache(RelativeEpoch::Next, spec)?;

                per_slot_processing(&mut *state, spec)?;
            }

            state.build_all_caches(spec)?;
        }

        Ok(())
    }

    /// Build all of the caches on the current state.
    ///
    /// Ideally this shouldn't be required, however we leave it here for testing.
    pub fn ensure_state_caches_are_built(&self) -> Result<(), Error> {
        self.state.write().build_all_caches(&self.spec)?;

        Ok(())
    }

    /// Returns the validator index (if any) for the given public key.
    ///
    /// Information is retrieved from the present `beacon_state.validators`.
    pub fn validator_index(&self, pubkey: &PublicKey) -> Option<usize> {
        for (i, validator) in self.head().beacon_state.validators.iter().enumerate() {
            if validator.pubkey == *pubkey {
                return Some(i);
            }
        }
        None
    }

    /// Reads the slot clock, returns `None` if the slot is unavailable.
    ///
    /// The slot might be unavailable due to an error with the system clock, or if the present time
    /// is before genesis (i.e., a negative slot).
    ///
    /// This is distinct to `present_slot`, which simply reads the latest state. If a
    /// call to `read_slot_clock` results in a higher slot than a call to `present_slot`,
    /// `self.state` should undergo per slot processing.
    pub fn read_slot_clock(&self) -> Option<Slot> {
        match self.slot_clock.present_slot() {
            Ok(Some(some_slot)) => Some(some_slot),
            Ok(None) => None,
            _ => None,
        }
    }

    /// Reads the slot clock (see `self.read_slot_clock()` and returns the number of slots since
    /// genesis.
    pub fn slots_since_genesis(&self) -> Option<SlotHeight> {
        let now = self.read_slot_clock()?;
        let genesis_slot = self.spec.genesis_slot;

        if now < genesis_slot {
            None
        } else {
            Some(SlotHeight::from(now.as_u64() - genesis_slot.as_u64()))
        }
    }

    /// Returns slot of the present state.
    ///
    /// This is distinct to `read_slot_clock`, which reads from the actual system clock. If
    /// `self.state` has not been transitioned it is possible for the system clock to be on a
    /// different slot to what is returned from this call.
    pub fn present_slot(&self) -> Slot {
        self.state.read().slot
    }

    /// Returns the block proposer for a given slot.
    ///
    /// Information is read from the present `beacon_state` shuffling, only information from the
    /// present epoch is available.
    pub fn block_proposer(&self, slot: Slot) -> Result<usize, Error> {
        // Ensures that the present state has been advanced to the present slot, skipping slots if
        // blocks are not present.
        self.catchup_state()?;

        // TODO: permit lookups of the proposer at any slot.
        let index = self.state.read().get_beacon_proposer_index(
            slot,
            RelativeEpoch::Current,
            &self.spec,
        )?;

        Ok(index)
    }

    /// Returns the attestation slot and shard for a given validator index.
    ///
    /// Information is read from the current state, so only information from the present and prior
    /// epoch is available.
    pub fn validator_attestation_slot_and_shard(
        &self,
        validator_index: usize,
    ) -> Result<Option<(Slot, u64)>, BeaconStateError> {
        trace!(
            "BeaconChain::validator_attestation_slot_and_shard: validator_index: {}",
            validator_index
        );
        if let Some(attestation_duty) = self
            .state
            .read()
            .get_attestation_duties(validator_index, RelativeEpoch::Current)?
        {
            Ok(Some((attestation_duty.slot, attestation_duty.shard)))
        } else {
            Ok(None)
        }
    }

    /// Produce an `AttestationData` that is valid for the present `slot` and given `shard`.
    ///
    /// Attests to the canonical chain.
    pub fn produce_attestation_data(&self, shard: u64) -> Result<AttestationData, Error> {
        let state = self.state.read();
        let head_block_root = self.head().beacon_block_root;

        self.produce_attestation_data_for_block(shard, head_block_root, &*state)
    }

    /// Produce an `AttestationData` that attests to the chain denoted by `block_root` and `state`.
    ///
    /// Permits attesting to any arbitrary chain. Generally, the `produce_attestation_data`
    /// function should be used as it attests to the canonical chain.
    pub fn produce_attestation_data_for_block(
        &self,
        shard: u64,
        head_block_root: Hash256,
        state: &BeaconState<T::EthSpec>,
    ) -> Result<AttestationData, Error> {
        // Collect some metrics.
        self.metrics.attestation_production_requests.inc();
        let timer = self.metrics.attestation_production_times.start_timer();

        // The `target_root` is the root of the first block of the current epoch.
        let target_root = self
            .rev_iter_block_roots()
            .find(|(_root, slot)| *slot % T::EthSpec::slots_per_epoch() == 0)
            .map(|(root, _slot)| root)
            .ok_or_else(|| Error::UnableToFindTargetRoot(self.head().beacon_state.slot))?;

        let target = Checkpoint {
            epoch: state.current_epoch(),
            root: target_root,
        };

        let parent_crosslink = state.get_current_crosslink(shard)?;
        let crosslink = Crosslink {
            shard,
            parent_root: Hash256::from_slice(&parent_crosslink.tree_hash_root()),
            start_epoch: parent_crosslink.end_epoch,
            end_epoch: std::cmp::min(
                target.epoch,
                parent_crosslink.end_epoch + self.spec.max_epochs_per_crosslink,
            ),
            data_root: Hash256::zero(),
        };

        // Collect some metrics.
        self.metrics.attestation_production_successes.inc();
        timer.observe_duration();

        Ok(AttestationData {
            beacon_block_root: head_block_root,
            source: state.current_justified_checkpoint.clone(),
            target,
            crosslink,
        })
    }

    /// Accept a new, potentially invalid attestation from the network.
    ///
    /// If valid, the attestation is added to the `op_pool` and aggregated with another attestation
    /// if possible.
    pub fn process_attestation(
        &self,
        attestation: Attestation<T::EthSpec>,
    ) -> Result<AttestationProcessingOutcome, Error> {
        // From the store, load the attestation's "head block".
        //
        // An honest validator would have set this block to be the head of the chain (i.e., the
        // result of running fork choice).
        if let Some(attestation_head_block) = self
            .store
            .get::<BeaconBlock<T::EthSpec>>(&attestation.data.beacon_block_root)?
        {
            // Attempt to process the attestation using the `self.head()` state.
            //
            // This is purely an effort to avoid loading a `BeaconState` unnecessarily from the DB.
            let optional_outcome: Option<Result<AttestationProcessingOutcome, Error>> = {
                // Take a read lock on the head beacon state.
                //
                // The purpose of this whole `let processed ...` block is to ensure that the read
                // lock is dropped if we don't end up using the head beacon state.
                let state = &self.head().beacon_state;

                // If it turns out that the attestation was made using the head state, then there
                // is no need to load a state from the database to process the attestation.
                if state.current_epoch() == attestation_head_block.epoch()
                    && (state
                        .get_block_root(attestation_head_block.slot)
                        .map(|root| *root == attestation.data.beacon_block_root)
                        .unwrap_or_else(|_| false)
                        || attestation.data.beacon_block_root == self.head().beacon_block_root)
                {
                    // The head state is able to be used to validate this attestation. No need to load
                    // anything from the database.
                    Some(self.process_attestation_for_state_and_block(
                        attestation.clone(),
                        state,
                        &attestation_head_block,
                    ))
                } else {
                    None
                }
            };

            if let Some(outcome) = optional_outcome {
                outcome
            } else {
                // The state required to verify this attestation must be loaded from the database.
                let mut state: BeaconState<T::EthSpec> = self
                    .store
                    .get(&attestation_head_block.state_root)?
                    .ok_or_else(|| Error::MissingBeaconState(attestation_head_block.state_root))?;

                // Ensure the state loaded from the database matches the state of the attestation
                // head block.
                for _ in state.slot.as_u64()..attestation_head_block.slot.as_u64() {
                    per_slot_processing(&mut state, &self.spec)?;
                }

                self.process_attestation_for_state_and_block(
                    attestation,
                    &state,
                    &attestation_head_block,
                )
            }
        } else {
            // Reject any block where we have not processed `attestation.data.beacon_block_root`.
            //
            // This is likely overly restrictive, we could store the attestation for later
            // processing.
            warn!(
                self.log,
                "Dropping attestation for unknown block";
                "block" => format!("{}", attestation.data.beacon_block_root)
            );
            Ok(AttestationProcessingOutcome::UnknownHeadBlock {
                beacon_block_root: attestation.data.beacon_block_root,
            })
        }
    }

    /// Verifies the `attestation` against the `state` to which it is attesting.
    ///
    /// Updates fork choice with any new latest messages, but _does not_ find or update the head.
    ///
    /// ## Notes
    ///
    /// The given `state` must fulfil one of the following conditions:
    ///
    /// - `state` corresponds to the `block.state_root` identified by
    /// `attestation.data.beacon_block_root`. (Viz., `attestation` was created using `state`.
    /// - `state.slot` is in the same epoch as `block.slot` and
    /// `attestation.data.beacon_block_root` is in `state.block_roots`. (Viz., the attestation was
    /// attesting to an ancestor of `state` from the same epoch as `state`.
    ///
    /// Additionally, `attestation.data.beacon_block_root` **must** be available to read in
    /// `self.store` _and_ be the root of the given `block`.
    ///
    /// If the given conditions are not fulfilled, the function may error or provide a false
    /// negative (indicating that a given `attestation` is invalid when it is was validly formed).
    fn process_attestation_for_state_and_block(
        &self,
        attestation: Attestation<T::EthSpec>,
        state: &BeaconState<T::EthSpec>,
        block: &BeaconBlock<T::EthSpec>,
    ) -> Result<AttestationProcessingOutcome, Error> {
        self.metrics.attestation_processing_requests.inc();
        let timer = self.metrics.attestation_processing_times.start_timer();

        let result = if let Err(e) =
            verify_attestation_for_state(state, &attestation, &self.spec, VerifySignatures::True)
        {
            warn!(
                self.log,
                "Invalid attestation";
                "state_epoch" => state.current_epoch(),
                "error" => format!("{:?}", e),
            );

            Ok(AttestationProcessingOutcome::Invalid(e))
        } else {
            // Provide the attestation to fork choice, updating the validator latest messages but
            // _without_ finding and updating the head.
            self.fork_choice
                .process_attestation(&state, &attestation, block)?;

            // Provide the valid attestation to op pool, which may choose to retain the
            // attestation for inclusion in a future block.
            self.op_pool
                .insert_attestation(attestation, state, &self.spec)?;

            // Update the metrics.
            self.metrics.attestation_processing_successes.inc();

            Ok(AttestationProcessingOutcome::Processed)
        };

        timer.observe_duration();

        result

        /*
        if self
            .fork_choice
            .should_process_attestation(state, &attestation)?
        {
            // TODO: check validation.
            let indexed_attestation = common::get_indexed_attestation(state, &attestation)?;
            per_block_processing::is_valid_indexed_attestation(
                state,
                &indexed_attestation,
                &self.spec,
            )?;
            self.fork_choice.process_attestation(&state, &attestation)?;
        }

        let result = self
            .op_pool
            .insert_attestation(attestation, state, &self.spec);

        timer.observe_duration();

        if result.is_ok() {
            self.metrics.attestation_processing_successes.inc();
        }

        result
            .map(|_| AttestationProcessingOutcome::Processed)
            .map_err(|e| Error::AttestationValidationError(e))
            */
    }

    /// Accept some deposit and queue it for inclusion in an appropriate block.
    pub fn process_deposit(
        &self,
        index: u64,
        deposit: Deposit,
    ) -> Result<DepositInsertStatus, DepositValidationError> {
        self.op_pool.insert_deposit(index, deposit)
    }

    /// Accept some exit and queue it for inclusion in an appropriate block.
    pub fn process_voluntary_exit(&self, exit: VoluntaryExit) -> Result<(), ExitValidationError> {
        self.op_pool
            .insert_voluntary_exit(exit, &*self.state.read(), &self.spec)
    }

    /// Accept some transfer and queue it for inclusion in an appropriate block.
    pub fn process_transfer(&self, transfer: Transfer) -> Result<(), TransferValidationError> {
        self.op_pool
            .insert_transfer(transfer, &*self.state.read(), &self.spec)
    }

    /// Accept some proposer slashing and queue it for inclusion in an appropriate block.
    pub fn process_proposer_slashing(
        &self,
        proposer_slashing: ProposerSlashing,
    ) -> Result<(), ProposerSlashingValidationError> {
        self.op_pool
            .insert_proposer_slashing(proposer_slashing, &*self.state.read(), &self.spec)
    }

    /// Accept some attester slashing and queue it for inclusion in an appropriate block.
    pub fn process_attester_slashing(
        &self,
        attester_slashing: AttesterSlashing<T::EthSpec>,
    ) -> Result<(), AttesterSlashingValidationError> {
        self.op_pool
            .insert_attester_slashing(attester_slashing, &*self.state.read(), &self.spec)
    }

    /// Accept some block and attempt to add it to block DAG.
    ///
    /// Will accept blocks from prior slots, however it will reject any block from a future slot.
    pub fn process_block(
        &self,
        block: BeaconBlock<T::EthSpec>,
    ) -> Result<BlockProcessingOutcome, Error> {
        self.metrics.block_processing_requests.inc();
        let timer = self.metrics.block_processing_times.start_timer();

        let finalized_slot = self
            .state
            .read()
            .finalized_checkpoint
            .epoch
            .start_slot(T::EthSpec::slots_per_epoch());

        if block.slot <= finalized_slot {
            return Ok(BlockProcessingOutcome::FinalizedSlot);
        }

        if block.slot == 0 {
            return Ok(BlockProcessingOutcome::GenesisBlock);
        }

        let block_root = block.block_header().canonical_root();

        if block_root == self.genesis_block_root {
            return Ok(BlockProcessingOutcome::GenesisBlock);
        }

        let present_slot = self
            .read_slot_clock()
            .ok_or_else(|| Error::UnableToReadSlot)?;

        if block.slot > present_slot {
            return Ok(BlockProcessingOutcome::FutureSlot {
                present_slot,
                block_slot: block.slot,
            });
        }

        if self.store.exists::<BeaconBlock<T::EthSpec>>(&block_root)? {
            return Ok(BlockProcessingOutcome::BlockIsAlreadyKnown);
        }

        // Load the blocks parent block from the database, returning invalid if that block is not
        // found.
        let parent_block: BeaconBlock<T::EthSpec> = match self.store.get(&block.parent_root)? {
            Some(block) => block,
            None => {
                return Ok(BlockProcessingOutcome::ParentUnknown {
                    parent: block.parent_root,
                });
            }
        };

        // Load the parent blocks state from the database, returning an error if it is not found.
        // It is an error because if know the parent block we should also know the parent state.
        let parent_state_root = parent_block.state_root;
        let parent_state = self
            .store
            .get(&parent_state_root)?
            .ok_or_else(|| Error::DBInconsistent(format!("Missing state {}", parent_state_root)))?;

        // Transition the parent state to the block slot.
        let mut state: BeaconState<T::EthSpec> = parent_state;
        for _ in state.slot.as_u64()..block.slot.as_u64() {
            per_slot_processing(&mut state, &self.spec)?;
        }

        state.build_committee_cache(RelativeEpoch::Current, &self.spec)?;

        // Apply the received block to its parent state (which has been transitioned into this
        // slot).
        match per_block_processing(&mut state, &block, &self.spec) {
            Err(BlockProcessingError::BeaconStateError(e)) => {
                return Err(Error::BeaconStateError(e))
            }
            Err(e) => return Ok(BlockProcessingOutcome::PerBlockProcessingError(e)),
            _ => {}
        }

        let state_root = state.canonical_root();

        if block.state_root != state_root {
            return Ok(BlockProcessingOutcome::StateRootMismatch);
        }

        // Store the block and state.
        self.store.put(&block_root, &block)?;
        self.store.put(&state_root, &state)?;

        // Register the new block with the fork choice service.
        if let Err(e) = self.fork_choice.process_block(&state, &block, block_root) {
            error!(
                self.log,
                "fork choice failed to process_block";
                "error" => format!("{:?}", e),
                "block_root" =>  format!("{}", block_root),
                "block_slot" => format!("{}", block.slot)
            )
        }

        // Execute the fork choice algorithm, enthroning a new head if discovered.
        //
        // Note: in the future we may choose to run fork-choice less often, potentially based upon
        // some heuristic around number of attestations seen for the block.
        if let Err(e) = self.fork_choice() {
            error!(
                self.log,
                "fork choice failed to find head";
                "error" => format!("{:?}", e)
            )
        };

        self.metrics.block_processing_successes.inc();
        self.metrics
            .operations_per_block_attestation
            .observe(block.body.attestations.len() as f64);
        timer.observe_duration();

        Ok(BlockProcessingOutcome::Processed { block_root })
    }

    /// Produce a new block at the present slot.
    ///
    /// The produced block will not be inherently valid, it must be signed by a block producer.
    /// Block signing is out of the scope of this function and should be done by a separate program.
    pub fn produce_block(
        &self,
        randao_reveal: Signature,
    ) -> Result<(BeaconBlock<T::EthSpec>, BeaconState<T::EthSpec>), BlockProductionError> {
        let state = self.state.read().clone();
        let slot = self
            .read_slot_clock()
            .ok_or_else(|| BlockProductionError::UnableToReadSlot)?;

        self.produce_block_on_state(state, slot, randao_reveal)
    }

    /// Produce a block for some `slot` upon the given `state`.
    ///
    /// Typically the `self.produce_block()` function should be used, instead of calling this
    /// function directly. This function is useful for purposefully creating forks or blocks at
    /// non-current slots.
    ///
    /// The given state will be advanced to the given `produce_at_slot`, then a block will be
    /// produced at that slot height.
    pub fn produce_block_on_state(
        &self,
        mut state: BeaconState<T::EthSpec>,
        produce_at_slot: Slot,
        randao_reveal: Signature,
    ) -> Result<(BeaconBlock<T::EthSpec>, BeaconState<T::EthSpec>), BlockProductionError> {
        self.metrics.block_production_requests.inc();
        let timer = self.metrics.block_production_times.start_timer();

        // If required, transition the new state to the present slot.
        while state.slot < produce_at_slot {
            per_slot_processing(&mut state, &self.spec)?;
        }

        state.build_committee_cache(RelativeEpoch::Current, &self.spec)?;

        let parent_root = if state.slot > 0 {
            *state
                .get_block_root(state.slot - 1)
                .map_err(|_| BlockProductionError::UnableToGetBlockRootFromState)?
        } else {
            state.latest_block_header.canonical_root()
        };

        let mut graffiti: [u8; 32] = [0; 32];
        graffiti.copy_from_slice(GRAFFITI.as_bytes());

        let (proposer_slashings, attester_slashings) =
            self.op_pool.get_slashings(&state, &self.spec);

        let mut block = BeaconBlock {
            slot: state.slot,
            parent_root,
            state_root: Hash256::zero(), // Updated after the state is calculated.
            signature: Signature::empty_signature(), // To be completed by a validator.
            body: BeaconBlockBody {
                randao_reveal,
                // TODO: replace with real data.
                eth1_data: Eth1Data {
                    deposit_count: state.eth1_data.deposit_count,
                    deposit_root: Hash256::zero(),
                    block_hash: Hash256::zero(),
                },
                graffiti,
                proposer_slashings: proposer_slashings.into(),
                attester_slashings: attester_slashings.into(),
                attestations: self.op_pool.get_attestations(&state, &self.spec).into(),
                deposits: self.op_pool.get_deposits(&state).into(),
                voluntary_exits: self.op_pool.get_voluntary_exits(&state, &self.spec).into(),
                transfers: self.op_pool.get_transfers(&state, &self.spec).into(),
            },
        };

        per_block_processing_without_verifying_block_signature(&mut state, &block, &self.spec)?;

        let state_root = state.canonical_root();

        block.state_root = state_root;

        self.metrics.block_production_successes.inc();
        timer.observe_duration();

        Ok((block, state))
    }

    /// Execute the fork choice algorithm and enthrone the result as the canonical head.
    pub fn fork_choice(&self) -> Result<(), Error> {
        self.metrics.fork_choice_requests.inc();

        // Start fork choice metrics timer.
        let timer = self.metrics.fork_choice_times.start_timer();

        // Determine the root of the block that is the head of the chain.
        let beacon_block_root = self.fork_choice.find_head(&self)?;

        // End fork choice metrics timer.
        timer.observe_duration();

        // If a new head was chosen.
        if beacon_block_root != self.head().beacon_block_root {
            self.metrics.fork_choice_changed_head.inc();

            let beacon_block: BeaconBlock<T::EthSpec> = self
                .store
                .get(&beacon_block_root)?
                .ok_or_else(|| Error::MissingBeaconBlock(beacon_block_root))?;

            let beacon_state_root = beacon_block.state_root;
            let beacon_state: BeaconState<T::EthSpec> = self
                .store
                .get(&beacon_state_root)?
                .ok_or_else(|| Error::MissingBeaconState(beacon_state_root))?;

            let previous_slot = self.head().beacon_block.slot;
            let new_slot = beacon_block.slot;

            // If we switched to a new chain (instead of building atop the present chain).
            if self.head().beacon_block_root != beacon_block.parent_root {
                self.metrics.fork_choice_reorg_count.inc();
                warn!(
                    self.log,
                    "Beacon chain re-org";
                    "previous_slot" => previous_slot,
                    "new_slot" => new_slot
                );
            } else {
                info!(
                    self.log,
                    "new head block";
                    "justified_root" => format!("{}", beacon_state.current_justified_checkpoint.root),
                    "finalized_root" => format!("{}", beacon_state.finalized_checkpoint.root),
                    "root" => format!("{}", beacon_block_root),
                    "slot" => new_slot,
                );
            };

            let old_finalized_epoch = self.head().beacon_state.finalized_checkpoint.epoch;
            let new_finalized_epoch = beacon_state.finalized_checkpoint.epoch;
            let finalized_root = beacon_state.finalized_checkpoint.root;

            // Never revert back past a finalized epoch.
            if new_finalized_epoch < old_finalized_epoch {
                Err(Error::RevertedFinalizedEpoch {
                    previous_epoch: old_finalized_epoch,
                    new_epoch: new_finalized_epoch,
                })
            } else {
                self.update_canonical_head(CheckPoint {
                    beacon_block,
                    beacon_block_root,
                    beacon_state,
                    beacon_state_root,
                })?;

                if new_finalized_epoch != old_finalized_epoch {
                    self.after_finalization(old_finalized_epoch, finalized_root)?;
                }

                Ok(())
            }
        } else {
            Ok(())
        }
    }

    /// Update the canonical head to `new_head`.
    fn update_canonical_head(&self, new_head: CheckPoint<T::EthSpec>) -> Result<(), Error> {
        // Update the checkpoint that stores the head of the chain at the time it received the
        // block.
        *self.canonical_head.write() = new_head;

        // Update the always-at-the-present-slot state we keep around for performance gains.
        *self.state.write() = {
            let mut state = self.canonical_head.read().beacon_state.clone();

            let present_slot = match self.slot_clock.present_slot() {
                Ok(Some(slot)) => slot,
                _ => return Err(Error::UnableToReadSlot),
            };

            // If required, transition the new state to the present slot.
            for _ in state.slot.as_u64()..present_slot.as_u64() {
                per_slot_processing(&mut state, &self.spec)?;
            }

            state.build_all_caches(&self.spec)?;

            state
        };

        // Save `self` to `self.store`.
        self.persist()?;

        Ok(())
    }

    /// Called after `self` has had a new block finalized.
    ///
    /// Performs pruning and finality-based optimizations.
    fn after_finalization(
        &self,
        old_finalized_epoch: Epoch,
        finalized_block_root: Hash256,
    ) -> Result<(), Error> {
        let finalized_block = self
            .store
            .get::<BeaconBlock<T::EthSpec>>(&finalized_block_root)?
            .ok_or_else(|| Error::MissingBeaconBlock(finalized_block_root))?;

        let new_finalized_epoch = finalized_block.slot.epoch(T::EthSpec::slots_per_epoch());

        if new_finalized_epoch < old_finalized_epoch {
            Err(Error::RevertedFinalizedEpoch {
                previous_epoch: old_finalized_epoch,
                new_epoch: new_finalized_epoch,
            })
        } else {
            self.fork_choice
                .process_finalization(&finalized_block, finalized_block_root)?;

            Ok(())
        }
    }

    /// Returns `true` if the given block root has not been processed.
    pub fn is_new_block_root(&self, beacon_block_root: &Hash256) -> Result<bool, Error> {
        Ok(!self
            .store
            .exists::<BeaconBlock<T::EthSpec>>(beacon_block_root)?)
    }

    /// Dumps the entire canonical chain, from the head to genesis to a vector for analysis.
    ///
    /// This could be a very expensive operation and should only be done in testing/analysis
    /// activities.
    pub fn chain_dump(&self) -> Result<Vec<CheckPoint<T::EthSpec>>, Error> {
        let mut dump = vec![];

        let mut last_slot = CheckPoint {
            beacon_block: self.head().beacon_block.clone(),
            beacon_block_root: self.head().beacon_block_root,
            beacon_state: self.head().beacon_state.clone(),
            beacon_state_root: self.head().beacon_state_root,
        };

        dump.push(last_slot.clone());

        loop {
            let beacon_block_root = last_slot.beacon_block.parent_root;

            if beacon_block_root == Hash256::zero() {
                break; // Genesis has been reached.
            }

            let beacon_block: BeaconBlock<T::EthSpec> =
                self.store.get(&beacon_block_root)?.ok_or_else(|| {
                    Error::DBInconsistent(format!("Missing block {}", beacon_block_root))
                })?;
            let beacon_state_root = beacon_block.state_root;
            let beacon_state = self.store.get(&beacon_state_root)?.ok_or_else(|| {
                Error::DBInconsistent(format!("Missing state {}", beacon_state_root))
            })?;

            let slot = CheckPoint {
                beacon_block,
                beacon_block_root,
                beacon_state,
                beacon_state_root,
            };

            dump.push(slot.clone());
            last_slot = slot;
        }

        dump.reverse();

        Ok(dump)
    }
}

impl From<DBError> for Error {
    fn from(e: DBError) -> Error {
        Error::DBError(e)
    }
}

impl From<ForkChoiceError> for Error {
    fn from(e: ForkChoiceError) -> Error {
        Error::ForkChoiceError(e)
    }
}

impl From<BeaconStateError> for Error {
    fn from(e: BeaconStateError) -> Error {
        Error::BeaconStateError(e)
    }
}<|MERGE_RESOLUTION|>--- conflicted
+++ resolved
@@ -236,21 +236,6 @@
         Ok(headers?)
     }
 
-<<<<<<< HEAD
-    /// Iterates through all the `BeaconBlock` roots and slots, first returning
-    /// `self.head().beacon_block` then all prior blocks until either genesis or if the database
-    /// fails to return a prior block.
-    ///
-    /// Returns duplicate roots for skip-slots.
-    ///
-    /// Iterator returns `(Hash256, Slot)`.
-    ///
-    /// ## Note
-    ///
-    /// Because this iterator starts at the `head` of the chain (viz., the best block), the first slot
-    /// returned may be earlier than the wall-clock slot.
-    pub fn rev_iter_block_roots(&self) -> ReverseBlockRootIterator<T::EthSpec, T::Store> {
-=======
     /// Iterates across all `(block_root, slot)` pairs from the head of the chain (inclusive) to
     /// the earliest reachable ancestor (may or may not be genesis).
     ///
@@ -262,37 +247,16 @@
     /// - Iterator returns `(Hash256, Slot)`.
     /// - As this iterator starts at the `head` of the chain (viz., the best block), the first slot
     ///     returned may be earlier than the wall-clock slot.
-    pub fn rev_iter_block_roots(
-        &self,
-        slot: Slot,
-    ) -> ReverseBlockRootIterator<T::EthSpec, T::Store> {
->>>>>>> 3a1f56a4
+    pub fn rev_iter_block_roots(&self) -> ReverseBlockRootIterator<T::EthSpec, T::Store> {
         let state = &self.head().beacon_state;
         let block_root = self.head().beacon_block_root;
         let block_slot = state.slot;
 
-<<<<<<< HEAD
         let iter = BlockRootsIterator::owned(self.store.clone(), state.clone());
-=======
-        let iter = BlockRootsIterator::owned(self.store.clone(), state.clone(), slot);
->>>>>>> 3a1f56a4
 
         ReverseBlockRootIterator::new((block_root, block_slot), iter)
     }
 
-<<<<<<< HEAD
-    /// Iterates through all the `BeaconState` roots and slots, first returning
-    /// `self.head().beacon_state` then all prior states until either genesis or if the database
-    /// fails to return a prior state.
-    ///
-    /// Iterator returns `(Hash256, Slot)`.
-    ///
-    /// ## Note
-    ///
-    /// Because this iterator starts at the `head` of the chain (viz., the best block), the first slot
-    /// returned may be earlier than the wall-clock slot.
-    pub fn rev_iter_state_roots(&self) -> ReverseStateRootIterator<T::EthSpec, T::Store> {
-=======
     /// Iterates across all `(state_root, slot)` pairs from the head of the chain (inclusive) to
     /// the earliest reachable ancestor (may or may not be genesis).
     ///
@@ -302,20 +266,12 @@
     /// - Iterator returns `(Hash256, Slot)`.
     /// - As this iterator starts at the `head` of the chain (viz., the best block), the first slot
     ///     returned may be earlier than the wall-clock slot.
-    pub fn rev_iter_state_roots(
-        &self,
-        slot: Slot,
-    ) -> ReverseStateRootIterator<T::EthSpec, T::Store> {
->>>>>>> 3a1f56a4
+    pub fn rev_iter_state_roots(&self) -> ReverseStateRootIterator<T::EthSpec, T::Store> {
         let state = &self.head().beacon_state;
         let state_root = self.head().beacon_state_root;
         let state_slot = state.slot;
 
-<<<<<<< HEAD
         let iter = StateRootsIterator::owned(self.store.clone(), state.clone());
-=======
-        let iter = StateRootsIterator::owned(self.store.clone(), state.clone(), slot);
->>>>>>> 3a1f56a4
 
         ReverseStateRootIterator::new((state_root, state_slot), iter)
     }
@@ -335,11 +291,6 @@
     /// Returns a read-lock guarded `BeaconState` which is the `canonical_head` that has been
     /// updated to match the current slot clock.
     pub fn speculative_state(&self) -> Result<RwLockReadGuard<BeaconState<T::EthSpec>>, Error> {
-<<<<<<< HEAD
-        // TODO: ensure the state has done a catch-up.
-
-=======
->>>>>>> 3a1f56a4
         Ok(self.state.read())
     }
 
