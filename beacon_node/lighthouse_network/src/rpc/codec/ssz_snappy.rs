--- conflicted
+++ resolved
@@ -15,15 +15,11 @@
 use std::marker::PhantomData;
 use std::sync::Arc;
 use tokio_util::codec::{Decoder, Encoder};
+use types::light_client_bootstrap::LightClientBootstrap;
 use types::{
-<<<<<<< HEAD
-    BlobsSidecar, EthSpec, ForkContext, ForkName, SignedBeaconBlock, SignedBeaconBlockAltair,
-    SignedBeaconBlockBase, SignedBeaconBlockCapella, SignedBeaconBlockEip4844,
-    SignedBeaconBlockMerge,
-=======
-    light_client_bootstrap::LightClientBootstrap, EthSpec, ForkContext, ForkName, Hash256,
-    SignedBeaconBlock, SignedBeaconBlockAltair, SignedBeaconBlockBase, SignedBeaconBlockMerge,
->>>>>>> 22115049
+    BlobsSidecar, EthSpec, ForkContext, ForkName, Hash256, SignedBeaconBlock,
+    SignedBeaconBlockAltair, SignedBeaconBlockBase, SignedBeaconBlockCapella,
+    SignedBeaconBlockEip4844, SignedBeaconBlockMerge,
 };
 use unsigned_varint::codec::Uvi;
 
@@ -76,11 +72,8 @@
                 RPCResponse::Status(res) => res.as_ssz_bytes(),
                 RPCResponse::BlocksByRange(res) => res.as_ssz_bytes(),
                 RPCResponse::BlocksByRoot(res) => res.as_ssz_bytes(),
-<<<<<<< HEAD
                 RPCResponse::BlobsByRange(res) => res.as_ssz_bytes(),
-=======
                 RPCResponse::LightClientBootstrap(res) => res.as_ssz_bytes(),
->>>>>>> 22115049
                 RPCResponse::Pong(res) => res.data.as_ssz_bytes(),
                 RPCResponse::MetaData(res) =>
                 // Encode the correct version of the MetaData response based on the negotiated version.
