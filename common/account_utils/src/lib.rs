--- conflicted
+++ resolved
@@ -17,14 +17,11 @@
 use std::str::from_utf8;
 use std::thread::sleep;
 use std::time::Duration;
-<<<<<<< HEAD
-use types::PublicKey;
-=======
 use std::{
     fs::{self, File},
     str::FromStr,
 };
->>>>>>> c042dc14
+use types::PublicKey;
 use zeroize::Zeroize;
 
 pub mod operator_committee_definitions;
