[package]
name = "cached_tree_hash"
version = "0.1.0"
authors = ["Michael Sproul <michael@sigmaprime.io>"]
edition = { workspace = true }

[dependencies]
<<<<<<< HEAD
ethereum-types = "0.14.1"
ssz_types = "0.5.4"
ethereum_hashing = "1.0.0-beta.2"
ethereum_ssz_derive = "0.5.3"
ethereum_ssz = "0.5.0"
tree_hash = "0.5.2"
smallvec = "1.6.1"
=======
ethereum-types = { workspace = true }
ssz_types = { workspace = true }
ethereum_hashing = { workspace = true }
ethereum_ssz_derive = { workspace = true }
ethereum_ssz = { workspace = true }
tree_hash = { workspace = true }
smallvec = { workspace = true }
>>>>>>> 441fc169

[dev-dependencies]
quickcheck = { workspace = true }
quickcheck_macros = { workspace = true }

[features]
arbitrary = ["ethereum-types/arbitrary"]<|MERGE_RESOLUTION|>--- conflicted
+++ resolved
@@ -5,15 +5,6 @@
 edition = { workspace = true }
 
 [dependencies]
-<<<<<<< HEAD
-ethereum-types = "0.14.1"
-ssz_types = "0.5.4"
-ethereum_hashing = "1.0.0-beta.2"
-ethereum_ssz_derive = "0.5.3"
-ethereum_ssz = "0.5.0"
-tree_hash = "0.5.2"
-smallvec = "1.6.1"
-=======
 ethereum-types = { workspace = true }
 ssz_types = { workspace = true }
 ethereum_hashing = { workspace = true }
@@ -21,7 +12,6 @@
 ethereum_ssz = { workspace = true }
 tree_hash = { workspace = true }
 smallvec = { workspace = true }
->>>>>>> 441fc169
 
 [dev-dependencies]
 quickcheck = { workspace = true }
