--- conflicted
+++ resolved
@@ -38,15 +38,10 @@
 serde_yaml = "0.8.13"
 tempfile = "3.1.0"
 derivative = "2.1.1"
-<<<<<<< HEAD
-rusqlite = { version = "0.25.3", features = ["bundled"], optional = true }
+rusqlite = { version = "0.28.0", features = ["bundled"], optional = true }
 # The arbitrary dependency is enabled by default since Capella to avoid complexity introduced by
 # `AbstractExecPayload`
 arbitrary = { version = "1.0", features = ["derive"] }
-=======
-rusqlite = { version = "0.28.0", features = ["bundled"], optional = true }
-arbitrary = { version = "1.0", features = ["derive"], optional = true }
->>>>>>> ebf2fec5
 eth2_serde_utils = "0.1.1"
 regex = "1.5.5"
 lazy_static = "1.4.0"
