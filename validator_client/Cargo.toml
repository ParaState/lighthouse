[package]
name = "validator_client"
version = "0.3.5"
authors = ["Sigma Prime <contact@sigmaprime.io>"]
edition = { workspace = true }

[lib]
name = "validator_client"
path = "src/lib.rs"

[dev-dependencies]
tokio = { workspace = true }

[dependencies]
account_utils = { workspace = true }
beacon_node_fallback = { workspace = true }
clap = { workspace = true }
clap_utils = { workspace = true }
directory = { workspace = true }
doppelganger_service = { workspace = true }
dirs = { workspace = true }
eth2 = { workspace = true }
<<<<<<< HEAD
tempfile = { workspace = true }
validator_dir = { workspace = true, features = ["insecure_keys"]}
clap_utils = { workspace = true }
eth2_keystore = { workspace = true }
eth2_keystore_share = { workspace = true }
account_utils = { workspace = true }
lighthouse_version = { workspace = true }
warp_utils = { workspace = true }
warp = { workspace = true }
=======
environment = { workspace = true }
graffiti_file = { workspace = true }
>>>>>>> c042dc14
hyper = { workspace = true }
initialized_validators = { workspace = true }
metrics = { workspace = true }
monitoring_api = { workspace = true }
parking_lot = { workspace = true }
reqwest = { workspace = true }
sensitive_url = { workspace = true }
<<<<<<< HEAD
task_executor = { workspace = true }
reqwest = { workspace = true, features = ["native-tls"] }
url = { workspace = true }
malloc_utils = { workspace = true }
sysinfo = { workspace = true }
system_health = { path = "../common/system_health" }
logging = { workspace = true }
strum = { workspace = true }
safestake_crypto = { workspace = true }
dvf_utils = { workspace = true }
store = { workspace = true }
fdlimit = "0.3.0"
async-trait = "0.1.83"
chrono = { version = "0.4"}
keccak-hash = "0.10.0"
alloy-primitives = "0.8.13"
alloy-provider = "0.6.4"
alloy-rpc-types = "0.6.4"
alloy-sol-macro = "0.8.13"
alloy-sol-types = "0.8.13"
alloy-contract = "0.6.4"
alloy-transport-http = "0.6.4"
serde_yaml = { workspace = true }
r2d2 = { workspace = true }
rusqlite = { workspace = true }
lighthouse_network = { workspace = true }
r2d2_sqlite = "0.21.0"
tonic = "0.11"
prost = "0.12"

[build-dependencies]
tonic-build = { version = "0.11.0", features = ["prost"] }
=======
slashing_protection = { workspace = true }
serde = { workspace = true }
slog = { workspace = true }
slot_clock = { workspace = true }
types  = { workspace = true }
validator_http_api = { workspace = true }
validator_http_metrics = { workspace = true }
validator_metrics = { workspace = true }
validator_services = { workspace = true }
validator_store = { workspace = true }
tokio = { workspace = true }
fdlimit = "0.3.0"
>>>>>>> c042dc14
<|MERGE_RESOLUTION|>--- conflicted
+++ resolved
@@ -20,20 +20,8 @@
 doppelganger_service = { workspace = true }
 dirs = { workspace = true }
 eth2 = { workspace = true }
-<<<<<<< HEAD
-tempfile = { workspace = true }
-validator_dir = { workspace = true, features = ["insecure_keys"]}
-clap_utils = { workspace = true }
-eth2_keystore = { workspace = true }
-eth2_keystore_share = { workspace = true }
-account_utils = { workspace = true }
-lighthouse_version = { workspace = true }
-warp_utils = { workspace = true }
-warp = { workspace = true }
-=======
 environment = { workspace = true }
 graffiti_file = { workspace = true }
->>>>>>> c042dc14
 hyper = { workspace = true }
 initialized_validators = { workspace = true }
 metrics = { workspace = true }
@@ -41,40 +29,6 @@
 parking_lot = { workspace = true }
 reqwest = { workspace = true }
 sensitive_url = { workspace = true }
-<<<<<<< HEAD
-task_executor = { workspace = true }
-reqwest = { workspace = true, features = ["native-tls"] }
-url = { workspace = true }
-malloc_utils = { workspace = true }
-sysinfo = { workspace = true }
-system_health = { path = "../common/system_health" }
-logging = { workspace = true }
-strum = { workspace = true }
-safestake_crypto = { workspace = true }
-dvf_utils = { workspace = true }
-store = { workspace = true }
-fdlimit = "0.3.0"
-async-trait = "0.1.83"
-chrono = { version = "0.4"}
-keccak-hash = "0.10.0"
-alloy-primitives = "0.8.13"
-alloy-provider = "0.6.4"
-alloy-rpc-types = "0.6.4"
-alloy-sol-macro = "0.8.13"
-alloy-sol-types = "0.8.13"
-alloy-contract = "0.6.4"
-alloy-transport-http = "0.6.4"
-serde_yaml = { workspace = true }
-r2d2 = { workspace = true }
-rusqlite = { workspace = true }
-lighthouse_network = { workspace = true }
-r2d2_sqlite = "0.21.0"
-tonic = "0.11"
-prost = "0.12"
-
-[build-dependencies]
-tonic-build = { version = "0.11.0", features = ["prost"] }
-=======
 slashing_protection = { workspace = true }
 serde = { workspace = true }
 slog = { workspace = true }
@@ -87,4 +41,9 @@
 validator_store = { workspace = true }
 tokio = { workspace = true }
 fdlimit = "0.3.0"
->>>>>>> c042dc14
+
+dvf_utils = { workspace = true }
+safestake_crypto = { workspace = true }
+safestake_service = { workspace = true }
+safestake_operator = { workspace = true }
+store = { workspace = true }