[package]
name = "signing_method"
version = "0.1.0"
edition = { workspace = true }
authors = ["Sigma Prime <contact@sigmaprime.io>"]

[dependencies]
eth2_keystore = { workspace = true }
ethereum_serde_utils = { workspace = true }
lockfile = { workspace = true }
parking_lot = { workspace = true }
reqwest = { workspace = true }
serde = { workspace = true }
task_executor = { workspace = true }
types = { workspace = true }
url = { workspace = true }
<<<<<<< HEAD
validator_metrics = { workspace = true }
serde = { workspace = true }
ethereum_serde_utils = { workspace = true }

eth2_keystore_share = { workspace = true }
slog = { workspace = true }
tokio = { workspace = true }
chrono = { version = "0.4"}
serde_json = { workspace = true }
safestake_operator = { workspace = true }
=======
validator_metrics = { workspace = true }
>>>>>>> 1888be55
<|MERGE_RESOLUTION|>--- conflicted
+++ resolved
@@ -14,17 +14,11 @@
 task_executor = { workspace = true }
 types = { workspace = true }
 url = { workspace = true }
-<<<<<<< HEAD
 validator_metrics = { workspace = true }
-serde = { workspace = true }
-ethereum_serde_utils = { workspace = true }
 
 eth2_keystore_share = { workspace = true }
 slog = { workspace = true }
 tokio = { workspace = true }
 chrono = { version = "0.4"}
 serde_json = { workspace = true }
-safestake_operator = { workspace = true }
-=======
-validator_metrics = { workspace = true }
->>>>>>> 1888be55
+safestake_operator = { workspace = true }