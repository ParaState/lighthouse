use beacon_node_fallback::{beacon_node_health::BeaconNodeSyncDistanceTiers, ApiTopic};
use clap::ArgMatches;
use clap_utils::{flags::DISABLE_MALLOC_TUNING_FLAG, parse_optional, parse_required};
use directory::{
    get_network_dir, DEFAULT_HARDCODED_NETWORK, DEFAULT_ROOT_DIR, DEFAULT_SECRET_DIR,
    DEFAULT_VALIDATOR_DIR,
};
use eth2::types::Graffiti;
use graffiti_file::GraffitiFile;
use initialized_validators::Config as InitializedValidatorsConfig;
use sensitive_url::SensitiveUrl;
use serde::{Deserialize, Serialize};
use slog::{info, warn, Logger};
use std::fs;
use std::net::{IpAddr, Ipv4Addr};
use std::path::PathBuf;
use std::str::FromStr;
use std::time::Duration;
use types::{Address, GRAFFITI_BYTES_LEN};
<<<<<<< HEAD
use safestake_crypto::secret::{Secret, Export};
use dvf_utils::{ROOT_VERSION, DVF_STORE_PATH, DVF_NODE_SECRET_PATH, DVF_NODE_SECRET_HEX_PATH, DVF_CONTRACT_BLOCK_PATH, DEFAULT_BASE_PORT};
=======
use validator_http_api;
use validator_http_metrics;
use validator_store::Config as ValidatorStoreConfig;

>>>>>>> c042dc14
pub const DEFAULT_BEACON_NODE: &str = "http://localhost:5052/";

/// Stores the core configuration for this validator instance.
#[derive(Clone, Debug, Serialize, Deserialize)]
pub struct Config {
    /// Configuration parameters for the validator store.
    #[serde(flatten)]
    pub validator_store: ValidatorStoreConfig,
    /// The data directory, which stores all validator databases
    pub validator_dir: PathBuf,
    /// The directory containing the passwords to unlock validator keystores.
    pub secrets_dir: PathBuf,
    /// The http endpoints of the beacon node APIs.
    ///
    /// Should be similar to `["http://localhost:8080"]`
    pub beacon_nodes: Vec<SensitiveUrl>,
    /// An optional beacon node used for block proposals only.
    pub proposer_nodes: Vec<SensitiveUrl>,
    /// If true, the validator client will still poll for duties and produce blocks even if the
    /// beacon node is not synced at startup.
    pub allow_unsynced_beacon_node: bool,
    /// If true, don't scan the validators dir for new keystores.
    pub disable_auto_discover: bool,
    /// If true, re-register existing validators in definitions.yml for slashing protection.
    pub init_slashing_protection: bool,
    /// If true, use longer timeouts for requests made to the beacon node.
    pub use_long_timeouts: bool,
    /// Graffiti to be inserted everytime we create a block.
    pub graffiti: Option<Graffiti>,
    /// Graffiti file to load per validator graffitis.
    pub graffiti_file: Option<GraffitiFile>,
    /// Configuration for the HTTP REST API.
    pub http_api: validator_http_api::Config,
    /// Configuration for the HTTP REST API.
    pub http_metrics: validator_http_metrics::Config,
    /// Configuration for the Beacon Node fallback.
    pub beacon_node_fallback: beacon_node_fallback::Config,
    /// Configuration for sending metrics to a remote explorer endpoint.
    pub monitoring_api: Option<monitoring_api::Config>,
    /// If true, enable functionality that monitors the network for attestations or proposals from
    /// any of the validators managed by this client before starting up.
    pub enable_doppelganger_protection: bool,
    /// If true, then we publish validator specific metrics (e.g next attestation duty slot)
    /// for all our managed validators.
    /// Note: We publish validator specific metrics for low validator counts without this flag
    /// (<= 64 validators)
    pub enable_high_validator_count_metrics: bool,
    /// Enable use of the blinded block endpoints during proposals.
    pub builder_registration_timestamp_override: Option<u64>,
    /// A list of custom certificates that the validator client will additionally use when
    /// connecting to a beacon node over SSL/TLS.
    pub beacon_nodes_tls_certs: Option<Vec<PathBuf>>,
    /// Enables broadcasting of various requests (by topic) to all beacon nodes.
    pub broadcast_topics: Vec<ApiTopic>,
    /// Enables a service which attempts to measure latency between the VC and BNs.
    pub enable_latency_measurement_service: bool,
    /// Defines the number of validators per `validator/register_validator` request sent to the BN.
    pub validator_registration_batch_size: usize,
    /// Whether we are running with distributed network support.
    pub distributed: bool,
<<<<<<< HEAD
    pub web3_signer_keep_alive_timeout: Option<Duration>,
    pub web3_signer_max_idle_connections: Option<usize>,
    /// Safestake config
    pub operator_id: u32,
    pub safestake_api: String,
    pub node_secret: Secret,
    pub store_path: PathBuf,
    pub contract_record_path: PathBuf,
    pub network_contract: String,
    pub registry_contract: String,
    pub config_contract: String,
    pub cluster_contract: String,
    pub rpc_url: String,
    pub ip: IpAddr,
    pub base_port: u16
=======
    /// Configuration for the initialized validators
    #[serde(flatten)]
    pub initialized_validators: InitializedValidatorsConfig,
>>>>>>> c042dc14
}

impl Default for Config {
    /// Build a new configuration from defaults.
    fn default() -> Self {
        // WARNING: these directory defaults should be always overwritten with parameters from cli
        // for specific networks.
        let base_dir = dirs::home_dir()
            .unwrap_or_else(|| PathBuf::from("."))
            .join(DEFAULT_ROOT_DIR)
            .join(format!("v{}", ROOT_VERSION))
            .join(DEFAULT_HARDCODED_NETWORK);
        let validator_dir = base_dir.join(DEFAULT_VALIDATOR_DIR);
        let secrets_dir = base_dir.join(DEFAULT_SECRET_DIR);
        let store_path = base_dir.join(DVF_STORE_PATH);
        let contract_record_path = base_dir.join(DVF_CONTRACT_BLOCK_PATH);
        let beacon_nodes = vec![SensitiveUrl::parse(DEFAULT_BEACON_NODE)
            .expect("beacon_nodes must always be a valid url.")];
        Self {
            validator_store: ValidatorStoreConfig::default(),
            validator_dir,
            secrets_dir,
            beacon_nodes,
            proposer_nodes: Vec::new(),
            allow_unsynced_beacon_node: false,
            disable_auto_discover: false,
            init_slashing_protection: false,
            use_long_timeouts: false,
            graffiti: None,
            graffiti_file: None,
            http_api: <_>::default(),
            http_metrics: <_>::default(),
            beacon_node_fallback: <_>::default(),
            monitoring_api: None,
            enable_doppelganger_protection: false,
            enable_high_validator_count_metrics: false,
            beacon_nodes_tls_certs: None,
            builder_registration_timestamp_override: None,
            broadcast_topics: vec![ApiTopic::Subscriptions],
            enable_latency_measurement_service: true,
            validator_registration_batch_size: 500,
            distributed: false,
<<<<<<< HEAD
            web3_signer_keep_alive_timeout: DEFAULT_WEB3SIGNER_KEEP_ALIVE,
            web3_signer_max_idle_connections: None,
            operator_id: 0,
            safestake_api: String::new(),
            node_secret: Secret::new(),
            store_path,
            contract_record_path,
            network_contract: String::new(),
            registry_contract: String::new(),
            config_contract: String::new(),
            cluster_contract: String::new(),
            rpc_url: String::new(),
            ip: IpAddr::V4(Ipv4Addr::new(0, 0, 0, 0)),
            base_port: DEFAULT_BASE_PORT
=======
            initialized_validators: <_>::default(),
>>>>>>> c042dc14
        }
    }
}

impl Config {
    /// Returns a `Default` implementation of `Self` with some parameters modified by the supplied
    /// `cli_args`.
    pub fn from_cli(cli_args: &ArgMatches, log: &Logger) -> Result<Config, String> {
        let mut config = Config::default();

        let default_root_dir = dirs::home_dir()
            .map(|home| home.join(DEFAULT_ROOT_DIR))
            .map(|root| root.join(format!("v{}", ROOT_VERSION)))
            .unwrap_or_else(|| PathBuf::from("."));

        let (mut validator_dir, mut secrets_dir) = (None, None);
        if cli_args.get_one::<String>("datadir").is_some() {
            let base_dir: PathBuf = parse_required(cli_args, "datadir")?;
            validator_dir = Some(base_dir.join(DEFAULT_VALIDATOR_DIR));
            secrets_dir = Some(base_dir.join(DEFAULT_SECRET_DIR));
        }
        if cli_args.get_one::<String>("validators-dir").is_some() {
            validator_dir = Some(parse_required(cli_args, "validators-dir")?);
        }
        if cli_args.get_one::<String>("secrets-dir").is_some() {
            secrets_dir = Some(parse_required(cli_args, "secrets-dir")?);
        }

        config.validator_dir = validator_dir.unwrap_or_else(|| {
            default_root_dir
                .join(get_network_dir(cli_args))
                .join(DEFAULT_VALIDATOR_DIR)
        });

        config.secrets_dir = secrets_dir.unwrap_or_else(|| {
            default_root_dir
                .join(get_network_dir(cli_args))
                .join(DEFAULT_SECRET_DIR)
        });

        if !config.validator_dir.exists() {
            fs::create_dir_all(&config.validator_dir)
                .map_err(|e| format!("Failed to create {:?}: {:?}", config.validator_dir, e))?;
        }

        if let Some(beacon_nodes) = parse_optional::<String>(cli_args, "beacon-nodes")? {
            config.beacon_nodes = beacon_nodes
                .split(',')
                .map(SensitiveUrl::parse)
                .collect::<Result<_, _>>()
                .map_err(|e| format!("Unable to parse beacon node URL: {:?}", e))?;
        }
        if let Some(proposer_nodes) = parse_optional::<String>(cli_args, "proposer-nodes")? {
            config.proposer_nodes = proposer_nodes
                .split(',')
                .map(SensitiveUrl::parse)
                .collect::<Result<_, _>>()
                .map_err(|e| format!("Unable to parse proposer node URL: {:?}", e))?;
        }

        config.disable_auto_discover = cli_args.get_flag("disable-auto-discover");
        config.init_slashing_protection = cli_args.get_flag("init-slashing-protection");
        config.use_long_timeouts = cli_args.get_flag("use-long-timeouts");

        if let Some(graffiti_file_path) = cli_args.get_one::<String>("graffiti-file") {
            let mut graffiti_file = GraffitiFile::new(graffiti_file_path.into());
            graffiti_file
                .read_graffiti_file()
                .map_err(|e| format!("Error reading graffiti file: {:?}", e))?;
            config.graffiti_file = Some(graffiti_file);
            info!(log, "Successfully loaded graffiti file"; "path" => graffiti_file_path);
        }

        if let Some(input_graffiti) = cli_args.get_one::<String>("graffiti") {
            let graffiti_bytes = input_graffiti.as_bytes();
            if graffiti_bytes.len() > GRAFFITI_BYTES_LEN {
                return Err(format!(
                    "Your graffiti is too long! {} bytes maximum!",
                    GRAFFITI_BYTES_LEN
                ));
            } else {
                let mut graffiti = [0; 32];

                // Copy the provided bytes over.
                //
                // Panic-free because `graffiti_bytes.len()` <= `GRAFFITI_BYTES_LEN`.
                graffiti[..graffiti_bytes.len()].copy_from_slice(graffiti_bytes);

                config.graffiti = Some(graffiti.into());
            }
        }

        if let Some(input_fee_recipient) =
            parse_optional::<Address>(cli_args, "suggested-fee-recipient")?
        {
            config.validator_store.fee_recipient = Some(input_fee_recipient);
        }

        if let Some(tls_certs) = parse_optional::<String>(cli_args, "beacon-nodes-tls-certs")? {
            config.beacon_nodes_tls_certs = Some(tls_certs.split(',').map(PathBuf::from).collect());
        }

        if cli_args.get_flag("distributed") {
            config.distributed = true;
        }

        if let Some(broadcast_topics) = cli_args.get_one::<String>("broadcast") {
            config.broadcast_topics = broadcast_topics
                .split(',')
                .filter(|t| *t != "none")
                .map(|t| {
                    t.trim()
                        .parse::<ApiTopic>()
                        .map_err(|_| format!("Unknown API topic to broadcast: {t}"))
                })
                .collect::<Result<_, _>>()?;
        }

        /*
         * Beacon node fallback
         */
        if let Some(sync_tolerance) = cli_args.get_one::<String>("beacon-nodes-sync-tolerances") {
            config.beacon_node_fallback.sync_tolerances =
                BeaconNodeSyncDistanceTiers::from_str(sync_tolerance)?;
        } else {
            config.beacon_node_fallback.sync_tolerances = BeaconNodeSyncDistanceTiers::default();
        }

        /*
         * Web3 signer
         */
        if let Some(s) = parse_optional::<String>(cli_args, "web3-signer-keep-alive-timeout")? {
            config.initialized_validators.web3_signer_keep_alive_timeout = if s == "null" {
                None
            } else {
                Some(Duration::from_millis(
                    s.parse().map_err(|_| "invalid timeout value".to_string())?,
                ))
            }
        }
        if let Some(n) = parse_optional::<usize>(cli_args, "web3-signer-max-idle-connections")? {
            config
                .initialized_validators
                .web3_signer_max_idle_connections = Some(n);
        }

        /*
         * Http API server
         */

        if cli_args.get_flag("http") {
            config.http_api.enabled = true;
        }

        if let Some(address) = cli_args.get_one::<String>("http-address") {
            if cli_args.get_flag("unencrypted-http-transport") {
                config.http_api.listen_addr = address
                    .parse::<IpAddr>()
                    .map_err(|_| "http-address is not a valid IP address.")?;
            } else {
                return Err(
                    "While using `--http-address`, you must also use `--unencrypted-http-transport`."
                        .to_string(),
                );
            }
        }

        if let Some(port) = cli_args.get_one::<String>("http-port") {
            config.http_api.listen_port = port
                .parse::<u16>()
                .map_err(|_| "http-port is not a valid u16.")?;
        }

        if let Some(allow_origin) = cli_args.get_one::<String>("http-allow-origin") {
            // Pre-validate the config value to give feedback to the user on node startup, instead of
            // as late as when the first API response is produced.
            hyper::header::HeaderValue::from_str(allow_origin)
                .map_err(|_| "Invalid allow-origin value")?;

            config.http_api.allow_origin = Some(allow_origin.to_string());
        }

        if cli_args.get_flag("http-allow-keystore-export") {
            config.http_api.allow_keystore_export = true;
        }

        if cli_args.get_flag("http-store-passwords-in-secrets-dir") {
            config.http_api.store_passwords_in_secrets_dir = true;
        }

        /*
         * Prometheus metrics HTTP server
         */

        if cli_args.get_flag("metrics") {
            config.http_metrics.enabled = true;
        }

        if cli_args.get_flag("enable-high-validator-count-metrics") {
            config.enable_high_validator_count_metrics = true;
        }

        if let Some(address) = cli_args.get_one::<String>("metrics-address") {
            config.http_metrics.listen_addr = address
                .parse::<IpAddr>()
                .map_err(|_| "metrics-address is not a valid IP address.")?;
        }

        if let Some(port) = cli_args.get_one::<String>("metrics-port") {
            config.http_metrics.listen_port = port
                .parse::<u16>()
                .map_err(|_| "metrics-port is not a valid u16.")?;
        }

        if let Some(allow_origin) = cli_args.get_one::<String>("metrics-allow-origin") {
            // Pre-validate the config value to give feedback to the user on node startup, instead of
            // as late as when the first API response is produced.
            hyper::header::HeaderValue::from_str(allow_origin)
                .map_err(|_| "Invalid allow-origin value")?;

            config.http_metrics.allow_origin = Some(allow_origin.to_string());
        }

        if cli_args.get_flag(DISABLE_MALLOC_TUNING_FLAG) {
            config.http_metrics.allocator_metrics_enabled = false;
        }

        /*
         * Explorer metrics
         */
        if let Some(monitoring_endpoint) = cli_args.get_one::<String>("monitoring-endpoint") {
            let update_period_secs =
                clap_utils::parse_optional(cli_args, "monitoring-endpoint-period")?;
            config.monitoring_api = Some(monitoring_api::Config {
                db_path: None,
                freezer_db_path: None,
                update_period_secs,
                monitoring_endpoint: monitoring_endpoint.to_string(),
            });
        }

        if cli_args.get_flag("enable-doppelganger-protection") {
            config.enable_doppelganger_protection = true;
        }

        if cli_args.get_flag("builder-proposals") {
            config.validator_store.builder_proposals = true;
        }

        if cli_args.get_flag("prefer-builder-proposals") {
            config.validator_store.prefer_builder_proposals = true;
        }

        config.validator_store.gas_limit = cli_args
            .get_one::<String>("gas-limit")
            .map(|gas_limit| {
                gas_limit
                    .parse::<u64>()
                    .map_err(|_| "gas-limit is not a valid u64.")
            })
            .transpose()?;

        if let Some(registration_timestamp_override) =
            cli_args.get_one::<String>("builder-registration-timestamp-override")
        {
            config.builder_registration_timestamp_override = Some(
                registration_timestamp_override
                    .parse::<u64>()
                    .map_err(|_| "builder-registration-timestamp-override is not a valid u64.")?,
            );
        }

        config.validator_store.builder_boost_factor =
            parse_optional(cli_args, "builder-boost-factor")?;

        config.enable_latency_measurement_service =
            !cli_args.get_flag("disable-latency-measurement-service");

        config.validator_registration_batch_size =
            parse_required(cli_args, "validator-registration-batch-size")?;
        if config.validator_registration_batch_size == 0 {
            return Err("validator-registration-batch-size cannot be 0".to_string());
        }

        config.validator_store.enable_web3signer_slashing_protection =
            if cli_args.get_flag("disable-slashing-protection-web3signer") {
                warn!(
                    log,
                    "Slashing protection for remote keys disabled";
                    "info" => "ensure slashing protection on web3signer is enabled or you WILL \
                               get slashed"
                );
                false
            } else {
                true
            };
        
        // safestake config

        // operator id
        config.operator_id = parse_required(cli_args, "id")?;
        info!(log, "read operator id"; "operator id" => config.operator_id);
        
        config.ip = parse_required(cli_args, "ip")?;
        info!(log, "read operator ip"; "operator ip" => %config.ip);

        config.base_port = parse_required(cli_args, "base-port")?;
        info!(log, "read base port"; "base-port" => config.base_port);

        // node secret
        let node_secret_path = default_root_dir
            .join(get_network_dir(cli_args))
            .join(DVF_NODE_SECRET_PATH);

        let secret = if node_secret_path.exists() {
            let secret = Secret::read(&node_secret_path)?;
            info!(log, "read node key"; "operator node public key" => format!("{}", &secret.name));
            secret
        } else {
            let secret = Secret::new();
            secret.write(&node_secret_path)?;
            let node_secret_path = default_root_dir
            .join(get_network_dir(cli_args))
            .join(DVF_NODE_SECRET_HEX_PATH);
            secret.write_hex(&node_secret_path)?;
            secret
        };
        config.node_secret = secret;
        
        // store
        config.store_path = default_root_dir.join(get_network_dir(cli_args)).join(DVF_STORE_PATH);
        info!(log, "config"; "store path" => format!("{:?}", &config.store_path));

        // contract 
        config.network_contract = parse_required(cli_args, "network-contract")?;
        info!(log, "read network contract"; "network-contract" => &config.network_contract);

        config.registry_contract = parse_required(cli_args, "registry-contract")?;
        info!(log, "read registry contract"; "registry-contract" => &config.registry_contract);

        config.config_contract = parse_required(cli_args, "config-contract")?;
        info!(log, "read config contract"; "config-contract" => &config.config_contract);

        config.cluster_contract = parse_required(cli_args, "cluster-contract")?;
        info!(log, "read cluster contract"; "cluster-contract" => &config.cluster_contract);

        config.rpc_url = parse_required(cli_args, "rpc-url")?;
        info!(log, "read rpc-url"; "rpc-url" => &config.rpc_url);
        Ok(config)
    }
}

#[cfg(test)]
mod tests {
    use super::*;

    #[test]
    // Ensures the default config does not panic.
    fn default_config() {
        Config::default();
    }
}<|MERGE_RESOLUTION|>--- conflicted
+++ resolved
@@ -12,20 +12,23 @@
 use serde::{Deserialize, Serialize};
 use slog::{info, warn, Logger};
 use std::fs;
-use std::net::{IpAddr, Ipv4Addr};
+use std::net::IpAddr;
 use std::path::PathBuf;
 use std::str::FromStr;
 use std::time::Duration;
 use types::{Address, GRAFFITI_BYTES_LEN};
-<<<<<<< HEAD
-use safestake_crypto::secret::{Secret, Export};
-use dvf_utils::{ROOT_VERSION, DVF_STORE_PATH, DVF_NODE_SECRET_PATH, DVF_NODE_SECRET_HEX_PATH, DVF_CONTRACT_BLOCK_PATH, DEFAULT_BASE_PORT};
-=======
 use validator_http_api;
 use validator_http_metrics;
+
+use dvf_utils::{
+    DVF_NODE_SECRET_HEX_PATH, DVF_NODE_SECRET_PATH,
+    DVF_STORE_PATH, ROOT_VERSION,
+};
+use safestake_crypto::secret::{Export, Secret};
+use safestake_service::config::Config as SafeStakeConfig;
+
 use validator_store::Config as ValidatorStoreConfig;
 
->>>>>>> c042dc14
 pub const DEFAULT_BEACON_NODE: &str = "http://localhost:5052/";
 
 /// Stores the core configuration for this validator instance.
@@ -86,27 +89,11 @@
     pub validator_registration_batch_size: usize,
     /// Whether we are running with distributed network support.
     pub distributed: bool,
-<<<<<<< HEAD
-    pub web3_signer_keep_alive_timeout: Option<Duration>,
-    pub web3_signer_max_idle_connections: Option<usize>,
-    /// Safestake config
-    pub operator_id: u32,
-    pub safestake_api: String,
-    pub node_secret: Secret,
-    pub store_path: PathBuf,
-    pub contract_record_path: PathBuf,
-    pub network_contract: String,
-    pub registry_contract: String,
-    pub config_contract: String,
-    pub cluster_contract: String,
-    pub rpc_url: String,
-    pub ip: IpAddr,
-    pub base_port: u16
-=======
     /// Configuration for the initialized validators
     #[serde(flatten)]
     pub initialized_validators: InitializedValidatorsConfig,
->>>>>>> c042dc14
+    /// Configuration for Safestake
+    pub safestake_config: SafeStakeConfig,
 }
 
 impl Default for Config {
@@ -121,8 +108,6 @@
             .join(DEFAULT_HARDCODED_NETWORK);
         let validator_dir = base_dir.join(DEFAULT_VALIDATOR_DIR);
         let secrets_dir = base_dir.join(DEFAULT_SECRET_DIR);
-        let store_path = base_dir.join(DVF_STORE_PATH);
-        let contract_record_path = base_dir.join(DVF_CONTRACT_BLOCK_PATH);
         let beacon_nodes = vec![SensitiveUrl::parse(DEFAULT_BEACON_NODE)
             .expect("beacon_nodes must always be a valid url.")];
         Self {
@@ -149,24 +134,8 @@
             enable_latency_measurement_service: true,
             validator_registration_batch_size: 500,
             distributed: false,
-<<<<<<< HEAD
-            web3_signer_keep_alive_timeout: DEFAULT_WEB3SIGNER_KEEP_ALIVE,
-            web3_signer_max_idle_connections: None,
-            operator_id: 0,
-            safestake_api: String::new(),
-            node_secret: Secret::new(),
-            store_path,
-            contract_record_path,
-            network_contract: String::new(),
-            registry_contract: String::new(),
-            config_contract: String::new(),
-            cluster_contract: String::new(),
-            rpc_url: String::new(),
-            ip: IpAddr::V4(Ipv4Addr::new(0, 0, 0, 0)),
-            base_port: DEFAULT_BASE_PORT
-=======
             initialized_validators: <_>::default(),
->>>>>>> c042dc14
+            safestake_config: <_>::default(),
         }
     }
 }
@@ -463,18 +432,18 @@
             } else {
                 true
             };
-        
+
         // safestake config
 
         // operator id
-        config.operator_id = parse_required(cli_args, "id")?;
-        info!(log, "read operator id"; "operator id" => config.operator_id);
-        
-        config.ip = parse_required(cli_args, "ip")?;
-        info!(log, "read operator ip"; "operator ip" => %config.ip);
-
-        config.base_port = parse_required(cli_args, "base-port")?;
-        info!(log, "read base port"; "base-port" => config.base_port);
+        config.safestake_config.operator_id = parse_required(cli_args, "id")?;
+        info!(log, "read operator id"; "operator id" => config.safestake_config.operator_id);
+
+        config.safestake_config.ip = parse_required(cli_args, "ip")?;
+        info!(log, "read operator ip"; "operator ip" => %config.safestake_config.ip);
+
+        config.safestake_config.base_port = parse_required(cli_args, "base-port")?;
+        info!(log, "read base port"; "base-port" => config.safestake_config.base_port);
 
         // node secret
         let node_secret_path = default_root_dir
@@ -489,32 +458,34 @@
             let secret = Secret::new();
             secret.write(&node_secret_path)?;
             let node_secret_path = default_root_dir
-            .join(get_network_dir(cli_args))
-            .join(DVF_NODE_SECRET_HEX_PATH);
+                .join(get_network_dir(cli_args))
+                .join(DVF_NODE_SECRET_HEX_PATH);
             secret.write_hex(&node_secret_path)?;
             secret
         };
-        config.node_secret = secret;
-        
+        config.safestake_config.node_secret = secret;
+
         // store
-        config.store_path = default_root_dir.join(get_network_dir(cli_args)).join(DVF_STORE_PATH);
-        info!(log, "config"; "store path" => format!("{:?}", &config.store_path));
-
-        // contract 
-        config.network_contract = parse_required(cli_args, "network-contract")?;
-        info!(log, "read network contract"; "network-contract" => &config.network_contract);
-
-        config.registry_contract = parse_required(cli_args, "registry-contract")?;
-        info!(log, "read registry contract"; "registry-contract" => &config.registry_contract);
-
-        config.config_contract = parse_required(cli_args, "config-contract")?;
-        info!(log, "read config contract"; "config-contract" => &config.config_contract);
-
-        config.cluster_contract = parse_required(cli_args, "cluster-contract")?;
-        info!(log, "read cluster contract"; "cluster-contract" => &config.cluster_contract);
-
-        config.rpc_url = parse_required(cli_args, "rpc-url")?;
-        info!(log, "read rpc-url"; "rpc-url" => &config.rpc_url);
+        config.safestake_config.store_path = default_root_dir
+            .join(get_network_dir(cli_args))
+            .join(DVF_STORE_PATH);
+        info!(log, "config"; "store path" => format!("{:?}", &config.safestake_config.store_path));
+
+        // contract
+        config.safestake_config.network_contract = parse_required(cli_args, "network-contract")?;
+        info!(log, "read network contract"; "network-contract" => &config.safestake_config.network_contract);
+
+        config.safestake_config.registry_contract = parse_required(cli_args, "registry-contract")?;
+        info!(log, "read registry contract"; "registry-contract" => &config.safestake_config.registry_contract);
+
+        config.safestake_config.config_contract = parse_required(cli_args, "config-contract")?;
+        info!(log, "read config contract"; "config-contract" => &config.safestake_config.config_contract);
+
+        config.safestake_config.cluster_contract = parse_required(cli_args, "cluster-contract")?;
+        info!(log, "read cluster contract"; "cluster-contract" => &config.safestake_config.cluster_contract);
+
+        config.safestake_config.rpc_url = parse_required(cli_args, "rpc-url")?;
+        info!(log, "read rpc-url"; "rpc-url" => &config.safestake_config.rpc_url);
         Ok(config)
     }
 }
