use crate::cli::ValidatorClient;
use beacon_node_fallback::beacon_node_health::BeaconNodeSyncDistanceTiers;
use beacon_node_fallback::ApiTopic;
use clap::ArgMatches;
use clap_utils::{flags::DISABLE_MALLOC_TUNING_FLAG, parse_required};
use directory::{
    get_network_dir, DEFAULT_HARDCODED_NETWORK, DEFAULT_ROOT_DIR, DEFAULT_SECRET_DIR,
    DEFAULT_VALIDATOR_DIR,
};
use eth2::types::Graffiti;
use graffiti_file::GraffitiFile;
use initialized_validators::Config as InitializedValidatorsConfig;
use sensitive_url::SensitiveUrl;
use serde::{Deserialize, Serialize};
use slog::{info, warn, Logger};
use std::fs;
use std::net::IpAddr;
use std::path::PathBuf;
use std::time::Duration;
use types::GRAFFITI_BYTES_LEN;
use validator_http_api::{self, PK_FILENAME};
use validator_http_metrics;

use dvf_utils::{
    DVF_CONTRACT_BLOCK_PATH, DVF_NODE_SECRET_HEX_PATH, DVF_NODE_SECRET_PATH, DVF_STORE_PATH,
    ROOT_VERSION,
};
use safestake_crypto::secret::{Export, Secret};
use safestake_operator::{NODE_SECRET, SAFESTAKE_API};
use safestake_service::config::Config as SafeStakeConfig;

use validator_store::Config as ValidatorStoreConfig;

pub const DEFAULT_BEACON_NODE: &str = "http://localhost:5052/";

/// Stores the core configuration for this validator instance.
#[derive(Clone, Debug, Serialize, Deserialize)]
pub struct Config {
    /// Configuration parameters for the validator store.
    #[serde(flatten)]
    pub validator_store: ValidatorStoreConfig,
    /// The data directory, which stores all validator databases
    pub validator_dir: PathBuf,
    /// The directory containing the passwords to unlock validator keystores.
    pub secrets_dir: PathBuf,
    /// The http endpoints of the beacon node APIs.
    ///
    /// Should be similar to `["http://localhost:8080"]`
    pub beacon_nodes: Vec<SensitiveUrl>,
    /// An optional beacon node used for block proposals only.
    pub proposer_nodes: Vec<SensitiveUrl>,
    /// If true, the validator client will still poll for duties and produce blocks even if the
    /// beacon node is not synced at startup.
    pub allow_unsynced_beacon_node: bool,
    /// If true, don't scan the validators dir for new keystores.
    pub disable_auto_discover: bool,
    /// If true, re-register existing validators in definitions.yml for slashing protection.
    pub init_slashing_protection: bool,
    /// If true, use longer timeouts for requests made to the beacon node.
    pub use_long_timeouts: bool,
    /// Graffiti to be inserted everytime we create a block.
    pub graffiti: Option<Graffiti>,
    /// Graffiti file to load per validator graffitis.
    pub graffiti_file: Option<GraffitiFile>,
    /// Configuration for the HTTP REST API.
    pub http_api: validator_http_api::Config,
    /// Configuration for the HTTP REST API.
    pub http_metrics: validator_http_metrics::Config,
    /// Configuration for the Beacon Node fallback.
    pub beacon_node_fallback: beacon_node_fallback::Config,
    /// Configuration for sending metrics to a remote explorer endpoint.
    pub monitoring_api: Option<monitoring_api::Config>,
    /// If true, enable functionality that monitors the network for attestations or proposals from
    /// any of the validators managed by this client before starting up.
    pub enable_doppelganger_protection: bool,
    /// If true, then we publish validator specific metrics (e.g next attestation duty slot)
    /// for all our managed validators.
    /// Note: We publish validator specific metrics for low validator counts without this flag
    /// (<= 64 validators)
    pub enable_high_validator_count_metrics: bool,
    /// Enable use of the blinded block endpoints during proposals.
    pub builder_registration_timestamp_override: Option<u64>,
    /// A list of custom certificates that the validator client will additionally use when
    /// connecting to a beacon node over SSL/TLS.
    pub beacon_nodes_tls_certs: Option<Vec<PathBuf>>,
    /// Enables broadcasting of various requests (by topic) to all beacon nodes.
    pub broadcast_topics: Vec<ApiTopic>,
    /// Enables a service which attempts to measure latency between the VC and BNs.
    pub enable_latency_measurement_service: bool,
    /// Defines the number of validators per `validator/register_validator` request sent to the BN.
    pub validator_registration_batch_size: usize,
    /// Whether we are running with distributed network support.
    pub distributed: bool,
    /// Configuration for the initialized validators
    #[serde(flatten)]
    pub initialized_validators: InitializedValidatorsConfig,
    /// Configuration for Safestake
    pub safestake_config: SafeStakeConfig,
}

impl Default for Config {
    /// Build a new configuration from defaults.
    fn default() -> Self {
        // WARNING: these directory defaults should be always overwritten with parameters from cli
        // for specific networks.
        let base_dir = dirs::home_dir()
            .unwrap_or_else(|| PathBuf::from("."))
            .join(DEFAULT_ROOT_DIR)
            .join(format!("v{}", ROOT_VERSION))
            .join(DEFAULT_HARDCODED_NETWORK);
        let validator_dir = base_dir.join(DEFAULT_VALIDATOR_DIR);
        let secrets_dir = base_dir.join(DEFAULT_SECRET_DIR);
        let beacon_nodes = vec![SensitiveUrl::parse(DEFAULT_BEACON_NODE)
            .expect("beacon_nodes must always be a valid url.")];
        Self {
            validator_store: ValidatorStoreConfig::default(),
            validator_dir,
            secrets_dir,
            beacon_nodes,
            proposer_nodes: Vec::new(),
            allow_unsynced_beacon_node: false,
            disable_auto_discover: false,
            init_slashing_protection: true,
            use_long_timeouts: false,
            graffiti: None,
            graffiti_file: None,
            http_api: <_>::default(),
            http_metrics: <_>::default(),
            beacon_node_fallback: <_>::default(),
            monitoring_api: None,
            enable_doppelganger_protection: false,
            enable_high_validator_count_metrics: false,
            beacon_nodes_tls_certs: None,
            builder_registration_timestamp_override: None,
            broadcast_topics: vec![ApiTopic::Subscriptions],
            enable_latency_measurement_service: true,
            validator_registration_batch_size: 500,
            distributed: false,
            initialized_validators: <_>::default(),
            safestake_config: <_>::default(),
        }
    }
}

impl Config {
    /// Returns a `Default` implementation of `Self` with some parameters modified by the supplied
    /// `cli_args`.
    pub fn from_cli(
        cli_args: &ArgMatches,
        validator_client_config: &ValidatorClient,
        log: &Logger,
    ) -> Result<Config, String> {
        let mut config = Config::default();

        let default_root_dir = dirs::home_dir()
            .map(|home| home.join(DEFAULT_ROOT_DIR))
            .map(|root| root.join(format!("v{}", ROOT_VERSION)))
            .unwrap_or_else(|| PathBuf::from("."));

        let (mut validator_dir, mut secrets_dir) = (None, None);
        if cli_args.get_one::<String>("datadir").is_some() {
            let base_dir: PathBuf = parse_required(cli_args, "datadir")?;
            validator_dir = Some(base_dir.join(DEFAULT_VALIDATOR_DIR));
            secrets_dir = Some(base_dir.join(DEFAULT_SECRET_DIR));
        }

        if let Some(validator_dir_path) = validator_client_config.validators_dir.as_ref() {
            validator_dir = Some(validator_dir_path.clone());
        }
        if let Some(secrets_dir_path) = validator_client_config.secrets_dir.as_ref() {
            secrets_dir = Some(secrets_dir_path.clone());
        }

        config.validator_dir = validator_dir.unwrap_or_else(|| {
            default_root_dir
                .join(get_network_dir(cli_args))
                .join(DEFAULT_VALIDATOR_DIR)
        });

        config.secrets_dir = secrets_dir.unwrap_or_else(|| {
            default_root_dir
                .join(get_network_dir(cli_args))
                .join(DEFAULT_SECRET_DIR)
        });

        if !config.validator_dir.exists() {
            fs::create_dir_all(&config.validator_dir)
                .map_err(|e| format!("Failed to create {:?}: {:?}", config.validator_dir, e))?;
        }

<<<<<<< HEAD
        if !config.secrets_dir.exists() {
            fs::create_dir_all(&config.secrets_dir)
                .map_err(|e| format!("Failed to create {:?}: {:?}", config.validator_dir, e))?;
        }

        if let Some(beacon_nodes) = parse_optional::<String>(cli_args, "beacon-nodes")? {
=======
        if let Some(beacon_nodes) = validator_client_config.beacon_nodes.as_ref() {
>>>>>>> 1888be55
            config.beacon_nodes = beacon_nodes
                .iter()
                .map(|s| SensitiveUrl::parse(s))
                .collect::<Result<_, _>>()
                .map_err(|e| format!("Unable to parse beacon node URL: {:?}", e))?;
        }

        if let Some(proposer_nodes) = validator_client_config.proposer_nodes.as_ref() {
            config.proposer_nodes = proposer_nodes
                .iter()
                .map(|s| SensitiveUrl::parse(s))
                .collect::<Result<_, _>>()
                .map_err(|e| format!("Unable to parse proposer node URL: {:?}", e))?;
        }

        config.disable_auto_discover = validator_client_config.disable_auto_discover;
        config.init_slashing_protection = validator_client_config.init_slashing_protection;
        config.use_long_timeouts = validator_client_config.use_long_timeouts;

        if let Some(graffiti_file_path) = validator_client_config.graffiti_file.as_ref() {
            let mut graffiti_file = GraffitiFile::new(graffiti_file_path.into());
            graffiti_file
                .read_graffiti_file()
                .map_err(|e| format!("Error reading graffiti file: {:?}", e))?;
            config.graffiti_file = Some(graffiti_file);
            info!(log, "Successfully loaded graffiti file"; "path" => graffiti_file_path.to_str());
        }

        if let Some(input_graffiti) = validator_client_config.graffiti.as_ref() {
            let graffiti_bytes = input_graffiti.as_bytes();
            if graffiti_bytes.len() > GRAFFITI_BYTES_LEN {
                return Err(format!(
                    "Your graffiti is too long! {} bytes maximum!",
                    GRAFFITI_BYTES_LEN
                ));
            } else {
                let mut graffiti = [0; 32];

                // Copy the provided bytes over.
                //
                // Panic-free because `graffiti_bytes.len()` <= `GRAFFITI_BYTES_LEN`.
                graffiti[..graffiti_bytes.len()].copy_from_slice(graffiti_bytes);

                config.graffiti = Some(graffiti.into());
            }
        }

        if let Some(input_fee_recipient) = validator_client_config.suggested_fee_recipient {
            config.validator_store.fee_recipient = Some(input_fee_recipient);
        }

        if let Some(tls_certs) = validator_client_config.beacon_nodes_tls_certs.as_ref() {
            config.beacon_nodes_tls_certs = Some(tls_certs.iter().map(PathBuf::from).collect());
        }

        config.distributed = validator_client_config.distributed;

        if let Some(mut broadcast_topics) = validator_client_config.broadcast.clone() {
            broadcast_topics.retain(|topic| *topic != ApiTopic::None);
            config.broadcast_topics = broadcast_topics;
        }

        /*
         * Beacon node fallback
         */
        config.beacon_node_fallback.sync_tolerances = BeaconNodeSyncDistanceTiers::from_vec(
            &validator_client_config.beacon_nodes_sync_tolerances,
        )?;

        /*
         * Web3 signer
         */
        if validator_client_config.web3_signer_keep_alive_timeout == 0 {
            config.initialized_validators.web3_signer_keep_alive_timeout = None
        } else {
            config.initialized_validators.web3_signer_keep_alive_timeout = Some(
                Duration::from_millis(validator_client_config.web3_signer_keep_alive_timeout),
            );
        }

        if let Some(n) = validator_client_config.web3_signer_max_idle_connections {
            config
                .initialized_validators
                .web3_signer_max_idle_connections = Some(n);
        }

        /*
         * Http API server
         */

        config.http_api.enabled = validator_client_config.http;

        if let Some(address) = &validator_client_config.http_address {
            if validator_client_config.unencrypted_http_transport {
                config.http_api.listen_addr = address
                    .parse::<IpAddr>()
                    .map_err(|_| "http-address is not a valid IP address.")?;
            } else {
                return Err(
                    "While using `--http-address`, you must also use `--unencrypted-http-transport`."
                        .to_string(),
                );
            }
        }

<<<<<<< HEAD
        if let Some(port) = cli_args.get_one::<String>("http-port") {
            config.http_api.listen_port = port
                .parse::<u16>()
                .map_err(|_| "http-port is not a valid u16.")?;
            config.safestake_config.http_api_port = port
                .parse::<u16>()
                .map_err(|_| "http-port is not a valid u16.")?;
        }
=======
        config.http_api.listen_port = validator_client_config.http_port;
>>>>>>> 1888be55

        if let Some(allow_origin) = validator_client_config.http_allow_origin.as_ref() {
            // Pre-validate the config value to give feedback to the user on node startup, instead of
            // as late as when the first API response is produced.
            hyper::header::HeaderValue::from_str(allow_origin)
                .map_err(|_| "Invalid allow-origin value")?;

            config.http_api.allow_origin = Some(allow_origin.to_string());
        }

        config.http_api.allow_keystore_export = validator_client_config.http_allow_keystore_export;
        config.http_api.store_passwords_in_secrets_dir =
            validator_client_config.http_store_passwords_in_secrets_dir;

        if let Some(http_token_path) = &validator_client_config.http_token_path {
            config.http_api.http_token_path = PathBuf::from(http_token_path);
        } else {
            // For backward compatibility, default to the path under the validator dir if not provided.
            config.http_api.http_token_path = config.validator_dir.join(PK_FILENAME);
        }

        /*
         * Prometheus metrics HTTP server
         */

        config.http_metrics.enabled = validator_client_config.metrics;
        config.enable_high_validator_count_metrics =
            validator_client_config.enable_high_validator_count_metrics;

        if let Some(metrics_address) = &validator_client_config.metrics_address {
            config.http_metrics.listen_addr = metrics_address
                .parse::<IpAddr>()
                .map_err(|_| "metrics-address is not a valid IP address.")?;
        }

        config.http_metrics.listen_port = validator_client_config.metrics_port;

        if let Some(allow_origin) = validator_client_config.metrics_allow_origin.as_ref() {
            // Pre-validate the config value to give feedback to the user on node startup, instead of
            // as late as when the first API response is produced.
            hyper::header::HeaderValue::from_str(allow_origin)
                .map_err(|_| "Invalid allow-origin value")?;

            config.http_metrics.allow_origin = Some(allow_origin.to_string());
        }

        if cli_args.get_flag(DISABLE_MALLOC_TUNING_FLAG) {
            config.http_metrics.allocator_metrics_enabled = false;
        }

        /*
         * Explorer metrics
         */
        if let Some(monitoring_endpoint) = validator_client_config.monitoring_endpoint.as_ref() {
            let update_period_secs = Some(validator_client_config.monitoring_endpoint_period);
            config.monitoring_api = Some(monitoring_api::Config {
                db_path: None,
                freezer_db_path: None,
                update_period_secs,
                monitoring_endpoint: monitoring_endpoint.to_string(),
            });
        }

        config.enable_doppelganger_protection =
            validator_client_config.enable_doppelganger_protection;
        config.validator_store.builder_proposals = validator_client_config.builder_proposals;
        config.validator_store.prefer_builder_proposals =
            validator_client_config.prefer_builder_proposals;
        config.validator_store.gas_limit = Some(validator_client_config.gas_limit);

        config.builder_registration_timestamp_override =
            validator_client_config.builder_registration_timestamp_override;

        config.validator_store.builder_boost_factor = validator_client_config.builder_boost_factor;
        config.enable_latency_measurement_service =
            !validator_client_config.disable_latency_measurement_service;

        config.validator_registration_batch_size =
            validator_client_config.validator_registration_batch_size;

        if config.validator_registration_batch_size == 0 {
            return Err("validator-registration-batch-size cannot be 0".to_string());
        }

        config.validator_store.enable_web3signer_slashing_protection =
            if validator_client_config.disable_slashing_protection_web3signer {
                warn!(
                    log,
                    "Slashing protection for remote keys disabled";
                    "info" => "ensure slashing protection on web3signer is enabled or you WILL \
                            get slashed"
                );
                false
            } else {
                true
            };

        // safestake config
        config.safestake_config.validator_dir = config.validator_dir.clone();
        config.safestake_config.secrets_dir = config.secrets_dir.clone();

        // operator id
        config.safestake_config.operator_id = parse_required(cli_args, "id")?;
        info!(log, "read operator id"; "operator id" => config.safestake_config.operator_id);

        config.safestake_config.ip = parse_required(cli_args, "ip")?;
        info!(log, "read operator ip"; "operator ip" => %config.safestake_config.ip);

        config.safestake_config.base_port = parse_required(cli_args, "base-port")?;
        info!(log, "read base port"; "base-port" => config.safestake_config.base_port);

        config.safestake_config.safestake_api = parse_required(cli_args, "api")?;
        info!(log, "read safestake api"; "safestake api" => %config.safestake_config.safestake_api);

        // node secret
        let node_secret_path = default_root_dir
            .join(get_network_dir(cli_args))
            .join(DVF_NODE_SECRET_PATH);

        let secret = if node_secret_path.exists() {
            let secret = Secret::read(&node_secret_path)?;
            info!(log, "read node key"; "operator node public key" => format!("{}", &secret.name));
            secret
        } else {
            let secret = Secret::new();
            secret.write(&node_secret_path)?;
            let node_secret_path = default_root_dir
                .join(get_network_dir(cli_args))
                .join(DVF_NODE_SECRET_HEX_PATH);
            secret.write_hex(&node_secret_path)?;
            secret
        };
        NODE_SECRET.set(secret.secret.clone()).unwrap();
        SAFESTAKE_API
            .set(config.safestake_config.safestake_api.clone())
            .unwrap();

        config.safestake_config.node_secret = secret;
        config.safestake_config.network = get_network(cli_args);
        // store
        config.safestake_config.store_path = default_root_dir
            .join(get_network_dir(cli_args))
            .join(DVF_STORE_PATH);
        info!(log, "read store path"; "store path" => format!("{:?}", &config.safestake_config.store_path));

        config.safestake_config.contract_record_path = default_root_dir
            .join(get_network_dir(cli_args))
            .join(DVF_CONTRACT_BLOCK_PATH);
        info!(log, "read contract block path"; "contract block path" => format!("{:?}", &config.safestake_config.contract_record_path));

        // contract
        config.safestake_config.network_contract = parse_required(cli_args, "network-contract")?;
        info!(log, "read network contract"; "network-contract" => &config.safestake_config.network_contract);

        config.safestake_config.registry_contract = parse_required(cli_args, "registry-contract")?;
        info!(log, "read registry contract"; "registry-contract" => &config.safestake_config.registry_contract);

        config.safestake_config.config_contract = parse_required(cli_args, "config-contract")?;
        info!(log, "read config contract"; "config-contract" => &config.safestake_config.config_contract);

        config.safestake_config.cluster_contract = parse_required(cli_args, "cluster-contract")?;
        info!(log, "read cluster contract"; "cluster-contract" => &config.safestake_config.cluster_contract);

        config.safestake_config.rpc_url = parse_required(cli_args, "rpc-url")?;
        info!(log, "read rpc-url"; "rpc-url" => &config.safestake_config.rpc_url);

        config.safestake_config.beacon_nodes = config.beacon_nodes.clone();
        Ok(config)
    }
}

/// Gets the network directory name
///
/// Tries to get the name first from the "network" flag,
/// if not present, then checks the "testnet-dir" flag and returns a custom name
/// If neither flags are present, returns the default hardcoded network name.
pub fn get_network(matches: &ArgMatches) -> String {
    if let Some(network_name) = matches.get_one::<String>("network") {
        return network_name.to_string();
    }
    panic!("network parameter must provided")
}

#[cfg(test)]
mod tests {
    use super::*;

    #[test]
    // Ensures the default config does not panic.
    fn default_config() {
        Config::default();
    }
}<|MERGE_RESOLUTION|>--- conflicted
+++ resolved
@@ -188,16 +188,12 @@
                 .map_err(|e| format!("Failed to create {:?}: {:?}", config.validator_dir, e))?;
         }
 
-<<<<<<< HEAD
         if !config.secrets_dir.exists() {
             fs::create_dir_all(&config.secrets_dir)
                 .map_err(|e| format!("Failed to create {:?}: {:?}", config.validator_dir, e))?;
         }
-
-        if let Some(beacon_nodes) = parse_optional::<String>(cli_args, "beacon-nodes")? {
-=======
+        
         if let Some(beacon_nodes) = validator_client_config.beacon_nodes.as_ref() {
->>>>>>> 1888be55
             config.beacon_nodes = beacon_nodes
                 .iter()
                 .map(|s| SensitiveUrl::parse(s))
@@ -303,19 +299,8 @@
             }
         }
 
-<<<<<<< HEAD
-        if let Some(port) = cli_args.get_one::<String>("http-port") {
-            config.http_api.listen_port = port
-                .parse::<u16>()
-                .map_err(|_| "http-port is not a valid u16.")?;
-            config.safestake_config.http_api_port = port
-                .parse::<u16>()
-                .map_err(|_| "http-port is not a valid u16.")?;
-        }
-=======
         config.http_api.listen_port = validator_client_config.http_port;
->>>>>>> 1888be55
-
+        config.safestake_config.http_api_port = validator_client_config.http_port;
         if let Some(allow_origin) = validator_client_config.http_allow_origin.as_ref() {
             // Pre-validate the config value to give feedback to the user on node startup, instead of
             // as late as when the first API response is produced.
@@ -417,16 +402,16 @@
         config.safestake_config.secrets_dir = config.secrets_dir.clone();
 
         // operator id
-        config.safestake_config.operator_id = parse_required(cli_args, "id")?;
+        config.safestake_config.operator_id = validator_client_config.id;
         info!(log, "read operator id"; "operator id" => config.safestake_config.operator_id);
 
-        config.safestake_config.ip = parse_required(cli_args, "ip")?;
+        config.safestake_config.ip = validator_client_config.ip.parse().map_err(|_| format!("failed to parse ip {}", validator_client_config.api))?;
         info!(log, "read operator ip"; "operator ip" => %config.safestake_config.ip);
 
-        config.safestake_config.base_port = parse_required(cli_args, "base-port")?;
+        config.safestake_config.base_port = validator_client_config.base_port;
         info!(log, "read base port"; "base-port" => config.safestake_config.base_port);
 
-        config.safestake_config.safestake_api = parse_required(cli_args, "api")?;
+        config.safestake_config.safestake_api = validator_client_config.api.clone();
         info!(log, "read safestake api"; "safestake api" => %config.safestake_config.safestake_api);
 
         // node secret
@@ -466,19 +451,19 @@
         info!(log, "read contract block path"; "contract block path" => format!("{:?}", &config.safestake_config.contract_record_path));
 
         // contract
-        config.safestake_config.network_contract = parse_required(cli_args, "network-contract")?;
+        config.safestake_config.network_contract = validator_client_config.network_contract.clone();
         info!(log, "read network contract"; "network-contract" => &config.safestake_config.network_contract);
 
-        config.safestake_config.registry_contract = parse_required(cli_args, "registry-contract")?;
+        config.safestake_config.registry_contract = validator_client_config.registry_contract.clone();
         info!(log, "read registry contract"; "registry-contract" => &config.safestake_config.registry_contract);
 
-        config.safestake_config.config_contract = parse_required(cli_args, "config-contract")?;
+        config.safestake_config.config_contract = validator_client_config.config_contract.clone();
         info!(log, "read config contract"; "config-contract" => &config.safestake_config.config_contract);
 
-        config.safestake_config.cluster_contract = parse_required(cli_args, "cluster-contract")?;
+        config.safestake_config.cluster_contract = validator_client_config.cluster_contract.clone();
         info!(log, "read cluster contract"; "cluster-contract" => &config.safestake_config.cluster_contract);
 
-        config.safestake_config.rpc_url = parse_required(cli_args, "rpc-url")?;
+        config.safestake_config.rpc_url = validator_client_config.rpc_url.clone();
         info!(log, "read rpc-url"; "rpc-url" => &config.safestake_config.rpc_url);
 
         config.safestake_config.beacon_nodes = config.beacon_nodes.clone();
