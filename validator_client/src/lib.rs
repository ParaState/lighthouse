mod cli;
pub mod config;
mod latency;
mod notifier;
<<<<<<< HEAD
mod preparation_service;
mod signing_method;
mod sync_committee_service;

pub mod config;
mod doppelganger_service;
pub mod http_api;
pub mod initialized_validators;
pub mod validator_store;
pub mod operator;
pub mod contract_service;
pub mod operator_service;
pub mod discovery_service;
=======
>>>>>>> c042dc14

pub use cli::cli_app;
pub use config::Config;
use initialized_validators::InitializedValidators;
use metrics::set_gauge;
use monitoring_api::{MonitoringHttpClient, ProcessType};
use sensitive_url::SensitiveUrl;
use slashing_protection::{SlashingDatabase, SLASHING_PROTECTION_FILENAME};

use beacon_node_fallback::{
    start_fallback_updater_service, BeaconNodeFallback, CandidateBeaconNode,
};

use account_utils::validator_definitions::ValidatorDefinitions;
use clap::ArgMatches;
use doppelganger_service::DoppelgangerService;
use environment::RuntimeContext;
use eth2::{reqwest::ClientBuilder, BeaconNodeHttpClient, StatusCode, Timeouts};
use initialized_validators::Error::UnableToOpenVotingKeystore;
use notifier::spawn_notifier;
use parking_lot::RwLock;
use reqwest::Certificate;
use slog::{debug, error, info, warn, Logger};
use slot_clock::SlotClock;
use slot_clock::SystemTimeSlotClock;
use std::collections::HashMap;
use std::fs::File;
use std::io::Read;
use std::marker::PhantomData;
use std::net::SocketAddr;
use std::path::Path;
use std::sync::Arc;
use std::time::{SystemTime, UNIX_EPOCH};
use tokio::{
    sync::mpsc,
    time::{sleep, Duration},
};
use types::{EthSpec, Hash256};
use validator_http_api::ApiSecret;
use validator_services::{
    attestation_service::{AttestationService, AttestationServiceBuilder},
    block_service::{BlockService, BlockServiceBuilder},
    duties_service::{self, DutiesService},
    preparation_service::{PreparationService, PreparationServiceBuilder},
    sync::SyncDutiesMap,
    sync_committee_service::SyncCommitteeService,
};
use validator_store::ValidatorStore;
use crate::operator_service::SafestakeService;
use crate::operator::database::SafeStakeDatabase;
use crate::operator::report::status_report;
use crate::contract_service::ContractService;
use crate::discovery_service::DiscoveryService;
use dvf_utils::DVF_DATABASE_PATH;
use store::LevelDB;
use crate::operator::proto::safestake_server::SafestakeServer;
use tonic::transport::Server;

/// The interval between attempts to contact the beacon node during startup.
const RETRY_DELAY: Duration = Duration::from_secs(2);

/// The time between polls when waiting for genesis.
const WAITING_FOR_GENESIS_POLL_TIME: Duration = Duration::from_secs(12);

/// Specific timeout constants for HTTP requests involved in different validator duties.
/// This can help ensure that proper endpoint fallback occurs.
const HTTP_ATTESTATION_TIMEOUT_QUOTIENT: u32 = 4;
const HTTP_ATTESTER_DUTIES_TIMEOUT_QUOTIENT: u32 = 4;
const HTTP_ATTESTATION_SUBSCRIPTIONS_TIMEOUT_QUOTIENT: u32 = 24;
const HTTP_LIVENESS_TIMEOUT_QUOTIENT: u32 = 4;
const HTTP_PROPOSAL_TIMEOUT_QUOTIENT: u32 = 2;
const HTTP_PROPOSER_DUTIES_TIMEOUT_QUOTIENT: u32 = 4;
const HTTP_SYNC_COMMITTEE_CONTRIBUTION_TIMEOUT_QUOTIENT: u32 = 4;
const HTTP_SYNC_DUTIES_TIMEOUT_QUOTIENT: u32 = 4;
const HTTP_GET_BEACON_BLOCK_SSZ_TIMEOUT_QUOTIENT: u32 = 4;
const HTTP_GET_DEBUG_BEACON_STATE_QUOTIENT: u32 = 4;
const HTTP_GET_DEPOSIT_SNAPSHOT_QUOTIENT: u32 = 4;
const HTTP_GET_VALIDATOR_BLOCK_TIMEOUT_QUOTIENT: u32 = 4;

const DOPPELGANGER_SERVICE_NAME: &str = "doppelganger";

#[derive(Clone)]
pub struct ProductionValidatorClient<E: EthSpec> {
    context: RuntimeContext<E>,
    duties_service: Arc<DutiesService<SystemTimeSlotClock, E>>,
    block_service: BlockService<SystemTimeSlotClock, E>,
    attestation_service: AttestationService<SystemTimeSlotClock, E>,
    sync_committee_service: SyncCommitteeService<SystemTimeSlotClock, E>,
    doppelganger_service: Option<Arc<DoppelgangerService>>,
    preparation_service: PreparationService<SystemTimeSlotClock, E>,
    validator_store: Arc<ValidatorStore<SystemTimeSlotClock, E>>,
    slot_clock: SystemTimeSlotClock,
    http_api_listen_addr: Option<SocketAddr>,
    config: Config,
    beacon_nodes: Arc<BeaconNodeFallback<SystemTimeSlotClock, E>>,
    genesis_time: u64,
}

impl<E: EthSpec> ProductionValidatorClient<E> {
    /// Instantiates the validator client, _without_ starting the timers to trigger block
    /// and attestation production.
    pub async fn new_from_cli(
        context: RuntimeContext<E>,
        cli_args: &ArgMatches,
    ) -> Result<Self, String> {
        let config = Config::from_cli(cli_args, context.log())
            .map_err(|e| format!("Unable to initialize config: {}", e))?;
        Self::new(context, config).await
    }

    /// Instantiates the validator client, _without_ starting the timers to trigger block
    /// and attestation production.
    pub async fn new(context: RuntimeContext<E>, config: Config) -> Result<Self, String> {
        let log = context.log().clone();

        // Attempt to raise soft fd limit. The behavior is OS specific:
        // `linux` - raise soft fd limit to hard
        // `macos` - raise soft fd limit to `min(kernel limit, hard fd limit)`
        // `windows` & rest - noop
        match fdlimit::raise_fd_limit().map_err(|e| format!("Unable to raise fd limit: {}", e))? {
            fdlimit::Outcome::LimitRaised { from, to } => {
                debug!(
                    log,
                    "Raised soft open file descriptor resource limit";
                    "old_limit" => from,
                    "new_limit" => to
                );
            }
            fdlimit::Outcome::Unsupported => {
                debug!(
                    log,
                    "Raising soft open file descriptor resource limit is not supported"
                );
            }
        };

        info!(
            log,
            "Starting validator client";
            "beacon_nodes" => format!("{:?}", &config.beacon_nodes),
            "validator_dir" => format!("{:?}", config.validator_dir),
        );

        // Optionally start the metrics server.
        let validator_metrics_ctx = if config.http_metrics.enabled {
            let shared = validator_http_metrics::Shared {
                validator_store: None,
                genesis_time: None,
                duties_service: None,
            };

            let ctx: Arc<validator_http_metrics::Context<E>> =
                Arc::new(validator_http_metrics::Context {
                    config: config.http_metrics.clone(),
                    shared: RwLock::new(shared),
                    log: log.clone(),
                });

            let exit = context.executor.exit();

            let (_listen_addr, server) = validator_http_metrics::serve(ctx.clone(), exit)
                .map_err(|e| format!("Unable to start metrics API server: {:?}", e))?;

            context
                .clone()
                .executor
                .spawn_without_exit(server, "metrics-api");

            Some(ctx)
        } else {
            info!(log, "HTTP metrics server is disabled");
            None
        };

        // Start the explorer client which periodically sends validator process
        // and system metrics to the configured endpoint.
        if let Some(monitoring_config) = &config.monitoring_api {
            let monitoring_client =
                MonitoringHttpClient::new(monitoring_config, context.log().clone())?;
            monitoring_client.auto_update(
                context.executor.clone(),
                vec![ProcessType::Validator, ProcessType::System],
            );
        };

        let mut validator_defs = ValidatorDefinitions::open_or_create(&config.validator_dir)
            .map_err(|e| format!("Unable to open or create validator definitions: {:?}", e))?;

        if !config.disable_auto_discover {
            let new_validators = validator_defs
                .discover_local_keystores(&config.validator_dir, &config.secrets_dir, &log)
                .map_err(|e| format!("Unable to discover local validator keystores: {:?}", e))?;
            validator_defs.save(&config.validator_dir).map_err(|e| {
                format!(
                    "Provide --suggested-fee-recipient or update validator definitions: {:?}",
                    e
                )
            })?;
            info!(
                log,
                "Completed validator discovery";
                "new_validators" => new_validators,
            );
        }

        let (sender, recv) = tokio::sync::mpsc::channel(1000);

        let validators = InitializedValidators::from_definitions(
            validator_defs,
            config.validator_dir.clone(),
            config.initialized_validators.clone(),
            log.clone(),
            Some(sender)
        )
        .await
        .map_err(|e| {
            match e {
                UnableToOpenVotingKeystore(err) => {
                    format!("Unable to initialize validators: {:?}. If you have recently moved the location of your data directory \
                    make sure to update the location of voting_keystore_path in your validator_definitions.yml", err)
                },
                err => {
                    format!("Unable to initialize validators: {:?}", err)}
                }
            })?;

        let voting_pubkeys: Vec<_> = validators.iter_voting_pubkeys().collect();

        info!(
            log,
            "Initialized validators";
            "disabled" => validators.num_total().saturating_sub(validators.num_enabled()),
            "enabled" => validators.num_enabled(),
        );

        if voting_pubkeys.is_empty() {
            warn!(
                log,
                "No enabled validators";
                "hint" => "create validators via the API, or the `lighthouse account` CLI command"
            );
        }

        // Initialize slashing protection.
        //
        // Create the slashing database if there are no validators, even if
        // `init_slashing_protection` is not supplied. There is no risk in creating a slashing
        // database without any validators in it.
        let slashing_db_path = config.validator_dir.join(SLASHING_PROTECTION_FILENAME);
        let slashing_protection = if config.init_slashing_protection || voting_pubkeys.is_empty() {
            SlashingDatabase::open_or_create(&slashing_db_path).map_err(|e| {
                format!(
                    "Failed to open or create slashing protection database: {:?}",
                    e
                )
            })
        } else {
            SlashingDatabase::open(&slashing_db_path).map_err(|e| {
                format!(
                    "Failed to open slashing protection database: {:?}.\n\
                     Ensure that `slashing_protection.sqlite` is in {:?} folder",
                    e, config.validator_dir
                )
            })
        }?;

        // Check validator registration with slashing protection, or auto-register all validators.
        if config.init_slashing_protection {
            slashing_protection
                .register_validators(voting_pubkeys.iter().copied())
                .map_err(|e| format!("Error while registering slashing protection: {:?}", e))?;
        } else {
            slashing_protection
                .check_validator_registrations(voting_pubkeys.iter().copied())
                .map_err(|e| {
                    format!(
                        "One or more validators not found in slashing protection database.\n\
                         Ensure you haven't misplaced your slashing protection database, or \
                         carefully consider running with --init-slashing-protection (see --help). \
                         Error: {:?}",
                        e
                    )
                })?;
        }

        let last_beacon_node_index = config
            .beacon_nodes
            .len()
            .checked_sub(1)
            .ok_or_else(|| "No beacon nodes defined.".to_string())?;

        let beacon_node_setup = |x: (usize, &SensitiveUrl)| {
            let i = x.0;
            let url = x.1;
            let slot_duration = Duration::from_secs(context.eth2_config.spec.seconds_per_slot);

            let mut beacon_node_http_client_builder = ClientBuilder::new();

            // Add new custom root certificates if specified.
            if let Some(certificates) = &config.beacon_nodes_tls_certs {
                for cert in certificates {
                    beacon_node_http_client_builder = beacon_node_http_client_builder
                        .add_root_certificate(load_pem_certificate(cert)?);
                }
            }

            let beacon_node_http_client = beacon_node_http_client_builder
                // Set default timeout to be the full slot duration.
                .timeout(slot_duration)
                .build()
                .map_err(|e| format!("Unable to build HTTP client: {:?}", e))?;

            // Use quicker timeouts if a fallback beacon node exists.
            let timeouts = if i < last_beacon_node_index && !config.use_long_timeouts {
                info!(
                    log,
                    "Fallback endpoints are available, using optimized timeouts.";
                );
                Timeouts {
                    attestation: slot_duration / HTTP_ATTESTATION_TIMEOUT_QUOTIENT,
                    attester_duties: slot_duration / HTTP_ATTESTER_DUTIES_TIMEOUT_QUOTIENT,
                    attestation_subscriptions: slot_duration
                        / HTTP_ATTESTATION_SUBSCRIPTIONS_TIMEOUT_QUOTIENT,
                    liveness: slot_duration / HTTP_LIVENESS_TIMEOUT_QUOTIENT,
                    proposal: slot_duration / HTTP_PROPOSAL_TIMEOUT_QUOTIENT,
                    proposer_duties: slot_duration / HTTP_PROPOSER_DUTIES_TIMEOUT_QUOTIENT,
                    sync_committee_contribution: slot_duration
                        / HTTP_SYNC_COMMITTEE_CONTRIBUTION_TIMEOUT_QUOTIENT,
                    sync_duties: slot_duration / HTTP_SYNC_DUTIES_TIMEOUT_QUOTIENT,
                    get_beacon_blocks_ssz: slot_duration
                        / HTTP_GET_BEACON_BLOCK_SSZ_TIMEOUT_QUOTIENT,
                    get_debug_beacon_states: slot_duration / HTTP_GET_DEBUG_BEACON_STATE_QUOTIENT,
                    get_deposit_snapshot: slot_duration / HTTP_GET_DEPOSIT_SNAPSHOT_QUOTIENT,
                    get_validator_block: slot_duration / HTTP_GET_VALIDATOR_BLOCK_TIMEOUT_QUOTIENT,
                }
            } else {
                Timeouts::set_all(slot_duration)
            };

            Ok(BeaconNodeHttpClient::from_components(
                url.clone(),
                beacon_node_http_client,
                timeouts,
            ))
        };

        let beacon_nodes: Vec<BeaconNodeHttpClient> = config
            .beacon_nodes
            .iter()
            .enumerate()
            .map(beacon_node_setup)
            .collect::<Result<Vec<BeaconNodeHttpClient>, String>>()?;

        let proposer_nodes: Vec<BeaconNodeHttpClient> = config
            .proposer_nodes
            .iter()
            .enumerate()
            .map(beacon_node_setup)
            .collect::<Result<Vec<BeaconNodeHttpClient>, String>>()?;

        let num_nodes = beacon_nodes.len();
        // User order of `beacon_nodes` is preserved, so `index` corresponds to the position of
        // the node in `--beacon_nodes`.
        let candidates = beacon_nodes
            .into_iter()
            .enumerate()
            .map(|(index, node)| CandidateBeaconNode::new(node, index))
            .collect();

        let proposer_nodes_num = proposer_nodes.len();
        // User order of `proposer_nodes` is preserved, so `index` corresponds to the position of
        // the node in `--proposer_nodes`.
        let proposer_candidates = proposer_nodes
            .into_iter()
            .enumerate()
            .map(|(index, node)| CandidateBeaconNode::new(node, index))
            .collect();

        // Set the count for beacon node fallbacks excluding the primary beacon node.
        set_gauge(
            &validator_metrics::ETH2_FALLBACK_CONFIGURED,
            num_nodes.saturating_sub(1) as i64,
        );
        // Set the total beacon node count.
        set_gauge(
            &validator_metrics::TOTAL_BEACON_NODES_COUNT,
            num_nodes as i64,
        );

        // Initialize the number of connected, synced beacon nodes to 0.
        set_gauge(&validator_metrics::ETH2_FALLBACK_CONNECTED, 0);
        set_gauge(&validator_metrics::SYNCED_BEACON_NODES_COUNT, 0);
        // Initialize the number of connected, avaliable beacon nodes to 0.
        set_gauge(&validator_metrics::AVAILABLE_BEACON_NODES_COUNT, 0);

        let mut beacon_nodes: BeaconNodeFallback<_, E> = BeaconNodeFallback::new(
            candidates,
            config.beacon_node_fallback,
            config.broadcast_topics.clone(),
            context.eth2_config.spec.clone(),
            log.clone(),
        );

        let mut proposer_nodes: BeaconNodeFallback<_, E> = BeaconNodeFallback::new(
            proposer_candidates,
            config.beacon_node_fallback,
            config.broadcast_topics.clone(),
            context.eth2_config.spec.clone(),
            log.clone(),
        );

        // Perform some potentially long-running initialization tasks.
        let (genesis_time, genesis_validators_root) = tokio::select! {
            tuple = init_from_beacon_node(&beacon_nodes, &proposer_nodes, &context) => tuple?,
            () = context.executor.exit() => return Err("Shutting down".to_string())
        };

        // Update the metrics server.
        if let Some(ctx) = &validator_metrics_ctx {
            ctx.shared.write().genesis_time = Some(genesis_time);
        }

        let slot_clock = SystemTimeSlotClock::new(
            context.eth2_config.spec.genesis_slot,
            Duration::from_secs(genesis_time),
            Duration::from_secs(context.eth2_config.spec.seconds_per_slot),
        );

        beacon_nodes.set_slot_clock(slot_clock.clone());
        proposer_nodes.set_slot_clock(slot_clock.clone());

        let beacon_nodes = Arc::new(beacon_nodes);
        start_fallback_updater_service(context.clone(), beacon_nodes.clone())?;

        let proposer_nodes = Arc::new(proposer_nodes);
        start_fallback_updater_service(context.clone(), proposer_nodes.clone())?;

        let doppelganger_service = if config.enable_doppelganger_protection {
            Some(Arc::new(DoppelgangerService::new(
                context
                    .service_context(DOPPELGANGER_SERVICE_NAME.into())
                    .log()
                    .clone(),
            )))
        } else {
            None
        };

        let validator_store = Arc::new(ValidatorStore::new(
            validators,
            slashing_protection.clone(),
            genesis_validators_root,
            context.eth2_config.spec.clone(),
            doppelganger_service.clone(),
            slot_clock.clone(),
            &config.validator_store,
            context.executor.clone(),
            log.clone(),
        ));

        // Ensure all validators are registered in doppelganger protection.
        validator_store.register_all_in_doppelganger_protection_if_enabled()?;

        info!(
            log,
            "Loaded validator keypair store";
            "voting_validators" => validator_store.num_voting_validators()
        );

        // Perform pruning of the slashing protection database on start-up. In case the database is
        // oversized from having not been pruned (by a prior version) we don't want to prune
        // concurrently, as it will hog the lock and cause the attestation service to spew CRITs.
        if let Some(slot) = slot_clock.now() {
            validator_store.prune_slashing_protection_db(slot.epoch(E::slots_per_epoch()), true);
        }

        let duties_context = context.service_context("duties".into());
        let duties_service = Arc::new(DutiesService {
            attesters: <_>::default(),
            proposers: <_>::default(),
            sync_duties: SyncDutiesMap::new(config.distributed),
            slot_clock: slot_clock.clone(),
            beacon_nodes: beacon_nodes.clone(),
            validator_store: validator_store.clone(),
            unknown_validator_next_poll_slots: <_>::default(),
            spec: context.eth2_config.spec.clone(),
            context: duties_context,
            enable_high_validator_count_metrics: config.enable_high_validator_count_metrics,
            distributed: config.distributed,
        });

        // Update the metrics server.
        if let Some(ctx) = &validator_metrics_ctx {
            ctx.shared.write().validator_store = Some(validator_store.clone());
            ctx.shared.write().duties_service = Some(duties_service.clone());
        }

        let mut block_service_builder = BlockServiceBuilder::new()
            .slot_clock(slot_clock.clone())
            .validator_store(validator_store.clone())
            .beacon_nodes(beacon_nodes.clone())
            .runtime_context(context.service_context("block".into()))
            .graffiti(config.graffiti)
            .graffiti_file(config.graffiti_file.clone());

        // If we have proposer nodes, add them to the block service builder.
        if proposer_nodes_num > 0 {
            block_service_builder = block_service_builder.proposer_nodes(proposer_nodes.clone());
        }

        let block_service = block_service_builder.build()?;

        let attestation_service = AttestationServiceBuilder::new()
            .duties_service(duties_service.clone())
            .slot_clock(slot_clock.clone())
            .validator_store(validator_store.clone())
            .beacon_nodes(beacon_nodes.clone())
            .runtime_context(context.service_context("attestation".into()))
            .build()?;

        // 
        let safestake_database_path = config.validator_dir.join(DVF_DATABASE_PATH);
        let safestake_database = SafeStakeDatabase::open_or_create(&safestake_database_path).map_err(|e| {
            format!(
                "Failed to open or create slashing protection database: {:?}",
                e
            )
        })?;

        let preparation_service = PreparationServiceBuilder::new()
            .slot_clock(slot_clock.clone())
            .validator_store(validator_store.clone())
            .beacon_nodes(beacon_nodes.clone())
            .runtime_context(context.service_context("preparation".into()))
            .builder_registration_timestamp_override(config.builder_registration_timestamp_override)
            .validator_registration_batch_size(config.validator_registration_batch_size)
            .safestake_database(safestake_database.clone())
            .build()?;

        let sync_committee_service = SyncCommitteeService::new(
            duties_service.clone(),
            validator_store.clone(),
            slot_clock.clone(),
            beacon_nodes.clone(),
            context.service_context("sync_committee".into()),
        );

        // safestake operator
        let sender = DiscoveryService::spawn(
            log.clone(),
            config.clone(),
            safestake_database.clone(),
            &context.executor,
        ).await?;

        DiscoveryService::spawn_operator_monitor(
            log.clone(),
            config.validator_dir.clone(),
            safestake_database.clone(),
            validator_store.clone(),
            sender.clone(),
            &context.executor,
        );

        ContractService::check_operator(&config).await?;

        let keypairs = Arc::new(RwLock::new(HashMap::new()));
        ContractService::spawn_pull_logs(
            log.clone(),
            config.clone(),
            validator_store.clone(),
            safestake_database.clone(),
            &context.executor,
            keypairs.clone(),
            sender
        ).await;

        ContractService::spawn_validator_monitor(
            log.clone(),
            config.clone(),
            validator_store.clone(),
            safestake_database.clone(),
            &context.executor,
        );

        let store = Arc::new(LevelDB::<E>::open(&config.store_path.clone()).map_err(|e| {
            format!("{:?}", e)
        })?);

        let operator_service = SafestakeService::new(
            log.clone(),
            config.node_secret.clone(),
            store,
            slashing_protection.clone(),
            safestake_database,
            keypairs,
            recv,
            &context.executor
        );

        let addr = format!("[::1]:{}", config.base_port).parse().unwrap();
        context.executor.spawn(async move {
            Server::builder()
                .add_service(SafestakeServer::new(operator_service))
                .serve(addr)
                .await.unwrap()
        }, "safestake_server");

        status_report(config.clone(), log, &context.executor);
        
        Ok(Self {
            context,
            duties_service,
            block_service,
            attestation_service,
            sync_committee_service,
            doppelganger_service,
            preparation_service,
            validator_store,
            config,
            slot_clock,
            http_api_listen_addr: None,
            genesis_time,
            beacon_nodes,
        })
    }

    pub async fn start_service(&mut self) -> Result<(), String> {
        // We use `SLOTS_PER_EPOCH` as the capacity of the block notification channel, because
        // we don't expect notifications to be delayed by more than a single slot, let alone a
        // whole epoch!
        let channel_capacity = E::slots_per_epoch() as usize;
        let (block_service_tx, block_service_rx) = mpsc::channel(channel_capacity);
        let log = self.context.log();

        let api_secret = ApiSecret::create_or_open(&self.config.validator_dir)?;

        self.http_api_listen_addr = if self.config.http_api.enabled {
            let ctx = Arc::new(validator_http_api::Context {
                task_executor: self.context.executor.clone(),
                api_secret,
                block_service: Some(self.block_service.clone()),
                validator_store: Some(self.validator_store.clone()),
                validator_dir: Some(self.config.validator_dir.clone()),
                secrets_dir: Some(self.config.secrets_dir.clone()),
                graffiti_file: self.config.graffiti_file.clone(),
                graffiti_flag: self.config.graffiti,
                spec: self.context.eth2_config.spec.clone(),
                config: self.config.http_api.clone(),
                sse_logging_components: self.context.sse_logging_components.clone(),
                slot_clock: self.slot_clock.clone(),
                log: log.clone(),
                _phantom: PhantomData,
            });

            let exit = self.context.executor.exit();

            let (listen_addr, server) = validator_http_api::serve(ctx, exit)
                .map_err(|e| format!("Unable to start HTTP API server: {:?}", e))?;

            self.context
                .clone()
                .executor
                .spawn_without_exit(server, "http-api");

            Some(listen_addr)
        } else {
            info!(log, "HTTP API server is disabled");
            None
        };

        // Wait until genesis has occurred.
        wait_for_genesis(&self.beacon_nodes, self.genesis_time, &self.context).await?;

        duties_service::start_update_service(self.duties_service.clone(), block_service_tx);

        self.block_service
            .clone()
            .start_update_service(block_service_rx)
            .map_err(|e| format!("Unable to start block service: {}", e))?;

        self.attestation_service
            .clone()
            .start_update_service(&self.context.eth2_config.spec)
            .map_err(|e| format!("Unable to start attestation service: {}", e))?;

        self.sync_committee_service
            .clone()
            .start_update_service(&self.context.eth2_config.spec)
            .map_err(|e| format!("Unable to start sync committee service: {}", e))?;

        self.preparation_service
            .clone()
            .start_update_service(&self.context.eth2_config.spec)
            .map_err(|e| format!("Unable to start preparation service: {}", e))?;

        if let Some(doppelganger_service) = self.doppelganger_service.clone() {
            DoppelgangerService::start_update_service(
                doppelganger_service,
                self.context
                    .service_context(DOPPELGANGER_SERVICE_NAME.into()),
                self.validator_store.clone(),
                self.duties_service.beacon_nodes.clone(),
                self.duties_service.slot_clock.clone(),
            )
            .map_err(|e| format!("Unable to start doppelganger service: {}", e))?
        } else {
            info!(log, "Doppelganger protection disabled.")
        }

        spawn_notifier(self).map_err(|e| format!("Failed to start notifier: {}", e))?;

        if self.config.enable_latency_measurement_service {
            latency::start_latency_service(
                self.context.clone(),
                self.duties_service.slot_clock.clone(),
                self.duties_service.beacon_nodes.clone(),
            );
        }

        Ok(())
    }
}

async fn init_from_beacon_node<E: EthSpec>(
    beacon_nodes: &BeaconNodeFallback<SystemTimeSlotClock, E>,
    proposer_nodes: &BeaconNodeFallback<SystemTimeSlotClock, E>,
    context: &RuntimeContext<E>,
) -> Result<(u64, Hash256), String> {
    loop {
        beacon_nodes.update_all_candidates().await;
        proposer_nodes.update_all_candidates().await;

        let num_available = beacon_nodes.num_available().await;
        let num_total = beacon_nodes.num_total().await;

        let proposer_available = proposer_nodes.num_available().await;
        let proposer_total = proposer_nodes.num_total().await;

        if proposer_total > 0 && proposer_available == 0 {
            warn!(
                context.log(),
                "Unable to connect to a proposer node";
                "retry in" => format!("{} seconds", RETRY_DELAY.as_secs()),
                "total_proposers" => proposer_total,
                "available_proposers" => proposer_available,
                "total_beacon_nodes" => num_total,
                "available_beacon_nodes" => num_available,
            );
        }

        if num_available > 0 && proposer_available == 0 {
            info!(
                context.log(),
                "Initialized beacon node connections";
                "total" => num_total,
                "available" => num_available,
            );
            break;
        } else if num_available > 0 {
            info!(
                context.log(),
                "Initialized beacon node connections";
                "total" => num_total,
                "available" => num_available,
                "proposers_available" => proposer_available,
                "proposers_total" => proposer_total,
            );
            break;
        } else {
            warn!(
                context.log(),
                "Unable to connect to a beacon node";
                "retry in" => format!("{} seconds", RETRY_DELAY.as_secs()),
                "total" => num_total,
                "available" => num_available,
            );
            sleep(RETRY_DELAY).await;
        }
    }

    let genesis = loop {
        match beacon_nodes
            .first_success(|node| async move { node.get_beacon_genesis().await })
            .await
        {
            Ok(genesis) => break genesis.data,
            Err(errors) => {
                // Search for a 404 error which indicates that genesis has not yet
                // occurred.
                if errors
                    .0
                    .iter()
                    .filter_map(|(_, e)| e.request_failure())
                    .any(|e| e.status() == Some(StatusCode::NOT_FOUND))
                {
                    info!(
                        context.log(),
                        "Waiting for genesis";
                    );
                } else {
                    error!(
                        context.log(),
                        "Errors polling beacon node";
                        "error" => %errors
                    );
                }
            }
        }

        sleep(RETRY_DELAY).await;
    };

    Ok((genesis.genesis_time, genesis.genesis_validators_root))
}

async fn wait_for_genesis<E: EthSpec>(
    beacon_nodes: &BeaconNodeFallback<SystemTimeSlotClock, E>,
    genesis_time: u64,
    context: &RuntimeContext<E>,
) -> Result<(), String> {
    let now = SystemTime::now()
        .duration_since(UNIX_EPOCH)
        .map_err(|e| format!("Unable to read system time: {:?}", e))?;
    let genesis_time = Duration::from_secs(genesis_time);

    // If the time now is less than (prior to) genesis, then delay until the
    // genesis instant.
    //
    // If the validator client starts before genesis, it will get errors from
    // the slot clock.
    if now < genesis_time {
        info!(
            context.log(),
            "Starting node prior to genesis";
            "seconds_to_wait" => (genesis_time - now).as_secs()
        );

        // Start polling the node for pre-genesis information, cancelling the polling as soon as the
        // timer runs out.
        tokio::select! {
            result = poll_whilst_waiting_for_genesis(beacon_nodes, genesis_time, context.log()) => result?,
            () = sleep(genesis_time - now) => ()
        };

        info!(
            context.log(),
            "Genesis has occurred";
            "ms_since_genesis" => (genesis_time - now).as_millis()
        );
    } else {
        info!(
            context.log(),
            "Genesis has already occurred";
            "seconds_ago" => (now - genesis_time).as_secs()
        );
    }

    Ok(())
}

/// Request the version from the node, looping back and trying again on failure. Exit once the node
/// has been contacted.
async fn poll_whilst_waiting_for_genesis<E: EthSpec>(
    beacon_nodes: &BeaconNodeFallback<SystemTimeSlotClock, E>,
    genesis_time: Duration,
    log: &Logger,
) -> Result<(), String> {
    loop {
        match beacon_nodes
            .first_success(|beacon_node| async move { beacon_node.get_lighthouse_staking().await })
            .await
        {
            Ok(is_staking) => {
                let now = SystemTime::now()
                    .duration_since(UNIX_EPOCH)
                    .map_err(|e| format!("Unable to read system time: {:?}", e))?;

                if !is_staking {
                    error!(
                        log,
                        "Staking is disabled for beacon node";
                        "msg" => "this will caused missed duties",
                        "info" => "see the --staking CLI flag on the beacon node"
                    );
                }

                if now < genesis_time {
                    info!(
                        log,
                        "Waiting for genesis";
                        "bn_staking_enabled" => is_staking,
                        "seconds_to_wait" => (genesis_time - now).as_secs()
                    );
                } else {
                    break Ok(());
                }
            }
            Err(e) => {
                error!(
                    log,
                    "Error polling beacon node";
                    "error" => %e
                );
            }
        }

        sleep(WAITING_FOR_GENESIS_POLL_TIME).await;
    }
}

pub fn load_pem_certificate<P: AsRef<Path>>(pem_path: P) -> Result<Certificate, String> {
    let mut buf = Vec::new();
    File::open(&pem_path)
        .map_err(|e| format!("Unable to open certificate path: {}", e))?
        .read_to_end(&mut buf)
        .map_err(|e| format!("Unable to read certificate file: {}", e))?;
    Certificate::from_pem(&buf).map_err(|e| format!("Unable to parse certificate: {}", e))
}<|MERGE_RESOLUTION|>--- conflicted
+++ resolved
@@ -2,22 +2,6 @@
 pub mod config;
 mod latency;
 mod notifier;
-<<<<<<< HEAD
-mod preparation_service;
-mod signing_method;
-mod sync_committee_service;
-
-pub mod config;
-mod doppelganger_service;
-pub mod http_api;
-pub mod initialized_validators;
-pub mod validator_store;
-pub mod operator;
-pub mod contract_service;
-pub mod operator_service;
-pub mod discovery_service;
-=======
->>>>>>> c042dc14
 
 pub use cli::cli_app;
 pub use config::Config;
@@ -31,9 +15,15 @@
     start_fallback_updater_service, BeaconNodeFallback, CandidateBeaconNode,
 };
 
+use safestake_service::contract_service::ContractService;
+use safestake_service::discovery_service::DiscoveryService;
+use safestake_operator::database::SafeStakeDatabase;
+use safestake_operator::report::status_report;
+use safestake_service::operator_service::SafestakeService;
 use account_utils::validator_definitions::ValidatorDefinitions;
 use clap::ArgMatches;
 use doppelganger_service::DoppelgangerService;
+use dvf_utils::DVF_DATABASE_PATH;
 use environment::RuntimeContext;
 use eth2::{reqwest::ClientBuilder, BeaconNodeHttpClient, StatusCode, Timeouts};
 use initialized_validators::Error::UnableToOpenVotingKeystore;
@@ -51,6 +41,7 @@
 use std::path::Path;
 use std::sync::Arc;
 use std::time::{SystemTime, UNIX_EPOCH};
+use store::LevelDB;
 use tokio::{
     sync::mpsc,
     time::{sleep, Duration},
@@ -66,15 +57,6 @@
     sync_committee_service::SyncCommitteeService,
 };
 use validator_store::ValidatorStore;
-use crate::operator_service::SafestakeService;
-use crate::operator::database::SafeStakeDatabase;
-use crate::operator::report::status_report;
-use crate::contract_service::ContractService;
-use crate::discovery_service::DiscoveryService;
-use dvf_utils::DVF_DATABASE_PATH;
-use store::LevelDB;
-use crate::operator::proto::safestake_server::SafestakeServer;
-use tonic::transport::Server;
 
 /// The interval between attempts to contact the beacon node during startup.
 const RETRY_DELAY: Duration = Duration::from_secs(2);
@@ -538,14 +520,15 @@
             .runtime_context(context.service_context("attestation".into()))
             .build()?;
 
-        // 
+        //
         let safestake_database_path = config.validator_dir.join(DVF_DATABASE_PATH);
-        let safestake_database = SafeStakeDatabase::open_or_create(&safestake_database_path).map_err(|e| {
-            format!(
-                "Failed to open or create slashing protection database: {:?}",
-                e
-            )
-        })?;
+        let safestake_database = SafeStakeDatabase::open_or_create(&safestake_database_path)
+            .map_err(|e| {
+                format!(
+                    "Failed to open or create slashing protection database: {:?}",
+                    e
+                )
+            })?;
 
         let preparation_service = PreparationServiceBuilder::new()
             .slot_clock(slot_clock.clone())
@@ -568,10 +551,11 @@
         // safestake operator
         let sender = DiscoveryService::spawn(
             log.clone(),
-            config.clone(),
+            config.safestake_config.clone(),
             safestake_database.clone(),
             &context.executor,
-        ).await?;
+        )
+        .await?;
 
         DiscoveryService::spawn_operator_monitor(
             log.clone(),
@@ -582,52 +566,63 @@
             &context.executor,
         );
 
-        ContractService::check_operator(&config).await?;
+        ContractService::check_operator(&config.safestake_config).await?;
 
         let keypairs = Arc::new(RwLock::new(HashMap::new()));
         ContractService::spawn_pull_logs(
             log.clone(),
-            config.clone(),
+            config.safestake_config.clone(),
             validator_store.clone(),
             safestake_database.clone(),
             &context.executor,
             keypairs.clone(),
-            sender
-        ).await;
+            sender,
+        )
+        .await;
 
         ContractService::spawn_validator_monitor(
             log.clone(),
-            config.clone(),
+            config.safestake_config.clone(),
             validator_store.clone(),
             safestake_database.clone(),
             &context.executor,
         );
 
-        let store = Arc::new(LevelDB::<E>::open(&config.store_path.clone()).map_err(|e| {
-            format!("{:?}", e)
-        })?);
+        let store = Arc::new(
+            LevelDB::<E>::open(&config.safestake_config.store_path.clone()).map_err(|e| format!("{:?}", e))?,
+        );
 
         let operator_service = SafestakeService::new(
             log.clone(),
-            config.node_secret.clone(),
+            config.safestake_config.node_secret.clone(),
             store,
             slashing_protection.clone(),
             safestake_database,
             keypairs,
             recv,
-            &context.executor
-        );
-
-        let addr = format!("[::1]:{}", config.base_port).parse().unwrap();
-        context.executor.spawn(async move {
-            Server::builder()
-                .add_service(SafestakeServer::new(operator_service))
-                .serve(addr)
-                .await.unwrap()
-        }, "safestake_server");
-
-        status_report(config.clone(), log, &context.executor);
-        
+            &context.executor,
+        );
+
+
+        SafestakeService::serving(
+            config.safestake_config.base_port,
+            &context.executor,
+            operator_service
+        );
+        // let addr = format!("[::1]:{}", config.safestake_config.base_port).parse().unwrap();
+        // context.executor.spawn(
+        //     async move {
+        //         Server::builder()
+        //             .add_service(SafestakeServer::new(operator_service))
+        //             .serve(addr)
+        //             .await
+        //             .unwrap()
+        //     },
+        //     "safestake_server",
+        // );
+
+        status_report(config.safestake_config.operator_id, config.safestake_config.node_secret.clone(), format!("{}:{}", config.safestake_config.ip, config.safestake_config.base_port), config.safestake_config.safestake_api.clone(), log, &context.executor);
+
         Ok(Self {
             context,
             duties_service,
