--- conflicted
+++ resolved
@@ -199,16 +199,12 @@
 
         // TODO: keypairs are randomly generated; they should be loaded from a file or generated.
         // https://github.com/sigp/lighthouse/issues/160
-<<<<<<< HEAD
         /* In future, load generated keys from disk.
         let keypairs = match config.fetch_keys(&log.clone()) {
             Some(kps) => kps,
             None => panic!("No key pairs found, cannot start validator client without. Try running ./account_manager generate first.")
         };
         */
-
-=======
->>>>>>> 9f53e71e
         let keypairs = Arc::new(generate_deterministic_keypairs(8));
 
         /* build requisite objects to pass to core thread */
@@ -263,11 +259,7 @@
                     /* execute any specified duties */
 
                     if let Some(work) = manager.get_current_work(current_slot) {
-<<<<<<< HEAD
                         for (keypair, work_type) in work {
-=======
-                        for (_public_key, work_type) in work {
->>>>>>> 9f53e71e
                             if work_type.produce_block {
                                 // TODO: Produce a beacon block in a new thread
                             }
@@ -275,7 +267,6 @@
                                 // available AttestationDuty info
                                 let attestation_duty =
                                     work_type.attestation_duty.expect("Cannot be None");
-<<<<<<< HEAD
                                 let attester_grpc_client = Arc::new(AttestationGrpcClient::new(
                                     service.attester_client.clone(),
                                 ));
@@ -287,9 +278,6 @@
                                     log: log.clone(),
                                 };
                                 attester_service.run();
-=======
-                                //TODO: Produce an attestation in a new thread
->>>>>>> 9f53e71e
                             }
                         }
                     }
@@ -305,37 +293,6 @@
 
     /*
 
-<<<<<<< HEAD
-    for keypair in keypairs {
-        info!(self.log, "Starting validator services"; "validator" => keypair.pk.concatenated_hex_id());
-
-        // Spawn a new thread to maintain the validator's `EpochDuties`.
-        let duties_manager_thread = {
-            let spec = spec.clone();
-            let duties_map = duties_map.clone();
-            let slot_clock = self.slot_clock.clone();
-            let log = self.log.clone();
-            let beacon_node = self.validator_client.clone();
-            let pubkey = keypair.pk.clone();
-            thread::spawn(move || {
-                let manager = DutiesManager {
-                    duties_map,
-                    pubkey,
-                    spec,
-                    slot_clock,
-                    beacon_node,
-                };
-                let mut duties_manager_service = DutiesManagerService {
-                    manager,
-                    poll_interval_millis,
-                    log,
-                };
-
-                duties_manager_service.run();
-            })
-        };
-
-        let mut threads = vec![];
 
         for keypair in keypairs {
             info!(log, "Starting validator services"; "validator" => keypair.pk.concatenated_hex_id());
@@ -365,24 +322,6 @@
                     duties_manager_service.run();
                 })
             };
-=======
-        // Spawn a new thread to perform block production for the validator.
-        let producer_thread = {
-            let spec = spec.clone();
-            let signer = Arc::new(BlockProposerLocalSigner::new(keypair.clone()));
-            let duties_map = duties_map.clone();
-            let slot_clock = slot_clock.clone();
-            let log = log.clone();
-            let client = Arc::new(BeaconBlockGrpcClient::new(beacon_block_grpc_client.clone()));
-            thread::spawn(move || {
-                let block_producer =
-                    BlockProducer::new(spec, duties_map, slot_clock, client, signer);
-                let mut block_producer_service = BlockProducerService {
-                    block_producer,
-                    poll_interval_millis,
-                    log,
-                };
->>>>>>> 9f53e71e
 
             // Spawn a new thread to perform block production for the validator.
             let producer_thread = {
